--- conflicted
+++ resolved
@@ -1,102 +1,3 @@
-<<<<<<< HEAD
-import { z } from 'zod';
-import { db, Expense, Vehicle } from '@/db'; // Import Dexie db and relevant types
-import { Logger } from './logger';
-
-// --- Zod Schemas for Validation ---
-
-// Matches the structure provided by the user for individual expense transactions
-const ExpenseTransactionSchema = z.object({
-  date: z.string().regex(/^\d{4}-\d{2}-\d{2}$/, "Date must be in YYYY-MM-DD format"),
-  amount: z.number().positive("Amount must be a positive number"),
-  description: z.string().min(1, "Description cannot be empty"),
-  category: z.string().min(1, "Category cannot be empty"),
-  payment_method: z.string().min(1, "Payment method cannot be empty"),
-  source: z.enum(["Telegram", "Voice", "CSV", "Form"]),
-  geotag: z.string().optional(),
-  merchant_code: z.string().optional(),
-  card_last4: z.string().optional(),
-  vehicle_id: z.string().optional(), // Will be used to link to a vehicle if applicable
-  part_details: z.string().optional(),
-});
-export type JsonExpenseTransaction = z.infer<typeof ExpenseTransactionSchema>;
-
-const VehicleInsuranceSchema = z.object({
-  premium: z.number().optional(),
-  provider: z.string().optional(),
-  frequency: z.string().optional(), // e.g., "yearly"
-  next_renewal: z.string().regex(/^\d{4}-\d{2}-\d{2}$/, "Date must be in YYYY-MM-DD format").optional(),
-});
-
-const VehicleTrackingSchema = z.object({
-  type: z.string().optional(),
-  last_service_odometer: z.number().optional(),
-  next_pollution_check: z.string().regex(/^\d{4}-\d{2}-\d{2}$/, "Date must be in YYYY-MM-DD format").optional(),
-  depreciation_rate: z.number().optional(),
-  cost_per_km: z.number().optional(),
-  resale_value: z.number().optional(),
-  idle_score: z.number().optional(),
-});
-
-// Matches the structure from `assets.vehicles`
-const VehicleSchema = z.object({
-  vehicle: z.string().min(1, "Vehicle name cannot be empty"), // This will map to 'name' in DB
-  usage: z.string().optional(),
-  owner: z.enum(["self", "brother"]).optional(),
-  status: z.string().optional(), // e.g., "Under repair"
-  location: z.string().optional(), // e.g., "Hyderabad Workshop"
-  repair_estimate: z.number().optional(),
-  insurance: VehicleInsuranceSchema.optional(),
-  tracking: VehicleTrackingSchema.optional(),
-  // Note: 'type' (car/motorcycle) is missing, will be inferred or defaulted in mapping.
-  // 'idle_score' is also present at top level for some vehicles in example. Consolidating under tracking.
-  idle_score: z.number().optional(), // For cases like Honda Shine where it's top-level
-});
-export type JsonVehicle = z.infer<typeof VehicleSchema>;
-
-const MainJsonSchema = z.object({
-  expense_transactions: z.object({
-    data_format: z.string().optional(),
-    transactions: z.array(ExpenseTransactionSchema),
-  }).optional(), // Making the whole section optional for now if user wants to import only vehicles
-  assets: z.object({
-    vehicles: z.array(VehicleSchema).optional(),
-    // Other asset types like real_estate, investments, gold can be added here later
-    real_estate: z.array(z.any()).optional(), // Placeholder
-    investments: z.object({
-        mutual_funds_total: z.any().optional(),
-        mutual_funds_breakdown: z.array(z.any()).optional(),
-        sips: z.array(z.any()).optional(),
-        ppf: z.any().optional(),
-        nps: z.any().optional(),
-        epf: z.any().optional(),
-    }).optional(),
-    gold: z.array(z.any()).optional(), // Placeholder
-  }).optional(),
-  // Add other top-level sections from the user's JSON as needed for validation
-  personal_profile: z.any().optional(),
-  income_cash_flows: z.array(z.any()).optional(),
-  liabilities: z.array(z.any()).optional(),
-  // expenses_tracking: z.any().optional(), // This seems to be metadata, not transactions
-  insurance_policies: z.any().optional(),
-  credit_card_management: z.any().optional(),
-  financial_goals: z.array(z.any()).optional(),
-  // ... other top-level keys
-});
-export type FinancialDataJson = z.infer<typeof MainJsonSchema>;
-
-
-// Updated validation function using Zod
-export function validateFinancialData(data: any): { isValid: boolean; errors?: z.ZodIssue[]; data?: FinancialDataJson } {
-  const result = MainJsonSchema.safeParse(data);
-  if (result.success) {
-    Logger.info('JSON data validation successful with Zod.');
-    return { isValid: true, data: result.data };
-  } else {
-    Logger.error('JSON data validation failed with Zod:', result.error.issues);
-    return { isValid: false, errors: result.error.issues };
-  }
-=======
 import { db } from '@/db'; // Import Dexie db instance
 import { Logger } from './logger';
 
@@ -128,23 +29,10 @@
   success: false;
   errors: z.ZodIssue[];
   message: string;
->>>>>>> 8d1fed65
 }
 export type ValidationResult = ValidatedPreloadData | FailedValidationResult;
 
 
-<<<<<<< HEAD
-// --- Mapping Functions (to be refined based on Zod schemas and Dexie interfaces) ---
-
-// Maps your JSON expense structure to the Dexie 'Expense' interface
-function mapJsonExpenseToDbExpense(jsonExpense: JsonExpenseTransaction): Omit<Expense, 'id'> {
-  const tags: string[] = [];
-  if (jsonExpense.geotag) tags.push(`geo:${jsonExpense.geotag}`);
-  if (jsonExpense.merchant_code) tags.push(`mcc:${jsonExpense.merchant_code}`);
-  if (jsonExpense.vehicle_id) tags.push(`vehicle:${jsonExpense.vehicle_id}`);
-  if (jsonExpense.part_details) tags.push(`part:${jsonExpense.part_details}`);
-  if (jsonExpense.source) tags.push(`source:${jsonExpense.source}`);
-=======
 // Validates the JSON data against the Zod schema for MVP sections
 export function validateFinancialData(data: unknown): ValidationResult {
   Logger.info('Validating JSON data for preload (MVP sections)...');
@@ -238,52 +126,10 @@
     notes: jsonLoan.notes,
   };
 }
->>>>>>> 8d1fed65
 
 // Maps JsonInvestmentMutualFund to InvestmentData for Dexie (Simplified MVP)
 function mapJsonInvestmentMFToDbInvestment(jsonMf: JsonInvestmentMutualFund): Omit<InvestmentData, 'id'> {
   return {
-<<<<<<< HEAD
-    date: jsonExpense.date,
-    description: jsonExpense.description,
-    amount: jsonExpense.amount, // Assuming amounts in JSON are expenses (positive numbers)
-    category: jsonExpense.category,
-    type: 'expense', // All transactions from "expense_transactions" are considered expenses
-    paymentMethod: jsonExpense.payment_method,
-    tags: tags.length > 0 ? tags : undefined,
-    cardLast4: jsonExpense.card_last4,
-    merchant: undefined, // Consider if merchant can be extracted or is available
-    createdAt: new Date().toISOString(),
-    updatedAt: new Date().toISOString(),
-  };
-}
-
-// Maps your JSON vehicle structure to the Dexie 'Vehicle' interface
-function mapJsonVehicleToDbVehicle(jsonVehicle: JsonVehicle): Omit<Vehicle, 'id'> {
-  let vehicleType: "motorcycle" | "car" = "car"; // Default
-  if (jsonVehicle.vehicle.toLowerCase().includes("fzs") || jsonVehicle.vehicle.toLowerCase().includes("cbr") || jsonVehicle.vehicle.toLowerCase().includes("shine")) {
-    vehicleType = "motorcycle";
-  } else if (jsonVehicle.vehicle.toLowerCase().includes("xylo")) {
-    vehicleType = "car";
-  }
-
-  return {
-    name: jsonVehicle.vehicle,
-    type: vehicleType,
-    owner: jsonVehicle.owner,
-    initial_odometer: jsonVehicle.tracking?.last_service_odometer || 0, // Or a dedicated initial_odometer field if available
-    current_odometer: jsonVehicle.tracking?.last_service_odometer || 0,
-    insurance_provider: jsonVehicle.insurance?.provider,
-    insurance_premium: jsonVehicle.insurance?.premium,
-    insurance_renewal_date: jsonVehicle.insurance?.next_renewal,
-    // Add other relevant fields from jsonVehicle if they match Vehicle interface
-  };
-}
-
-
-export async function preloadFinancialData(jsonData: FinancialDataJson): Promise<{success: boolean; message: string; summary?: any}> {
-  Logger.info('Starting data preload process with validated data...');
-=======
     investment_type: 'Mutual Fund', // Explicitly set type for MVP
     fund_name: jsonMf.fund, // JSON 'fund' is the name
     current_value: jsonMf.current_value,
@@ -317,75 +163,10 @@
     Logger.error('JSON data failed validation for MVP sections.', validationResult.errors);
     return { success: false, message: validationResult.message || 'JSON data structure is invalid for MVP sections. Please check required fields and formats.' };
   }
->>>>>>> 8d1fed65
 
   const validatedData = validationResult.data; // Now this is typed JsonPreloadMVPData
 
   const importSummary = {
-<<<<<<< HEAD
-    expenses: { added: 0, failed: 0, present: jsonData.expense_transactions?.transactions?.length || 0 },
-    vehicles: { added: 0, failed: 0, present: jsonData.assets?.vehicles?.length || 0 },
-  };
-
-  try {
-    await db.transaction('rw', db.expenses, db.vehicles, async () => {
-      Logger.info('Clearing existing data from relevant tables...');
-      if (jsonData.expense_transactions?.transactions) {
-        await db.expenses.clear();
-      }
-      if (jsonData.assets?.vehicles) {
-        await db.vehicles.clear();
-      }
-
-      // Preload Expenses
-      if (jsonData.expense_transactions?.transactions && Array.isArray(jsonData.expense_transactions.transactions)) {
-        const expensesToInsert: Expense[] = [];
-        for (const rawExpense of jsonData.expense_transactions.transactions) {
-          try {
-            // Validation of individual items already done by Zod schema for the array
-            const mapped = mapJsonExpenseToDbExpense(rawExpense) as Expense;
-            expensesToInsert.push(mapped);
-          } catch (mapError) {
-            Logger.error('Error mapping expense item:', rawExpense, mapError);
-            importSummary.expenses.failed++;
-          }
-        }
-        if (expensesToInsert.length > 0) {
-          await db.expenses.bulkAdd(expensesToInsert);
-          importSummary.expenses.added = expensesToInsert.length;
-          Logger.info(`Successfully added ${expensesToInsert.length} expenses to IndexedDB.`);
-        }
-      } else {
-        Logger.warn('No "expense_transactions.transactions" array found in JSON data or it is not an array.');
-      }
-
-      // Preload Vehicles
-      if (jsonData.assets?.vehicles && Array.isArray(jsonData.assets.vehicles)) {
-        const vehiclesToInsert: Vehicle[] = [];
-        for (const rawVehicle of jsonData.assets.vehicles) {
-          try {
-            // Validation of individual items already done by Zod schema for the array
-            const mapped = mapJsonVehicleToDbVehicle(rawVehicle) as Vehicle;
-            vehiclesToInsert.push(mapped);
-          } catch (mapError) {
-            Logger.error('Error mapping vehicle item:', rawVehicle, mapError);
-            importSummary.vehicles.failed++;
-          }
-        }
-        if (vehiclesToInsert.length > 0) {
-          await db.vehicles.bulkAdd(vehiclesToInsert);
-          importSummary.vehicles.added = vehiclesToInsert.length;
-          Logger.info(`Successfully added ${vehiclesToInsert.length} vehicles to IndexedDB.`);
-        }
-      } else {
-        Logger.warn('No "assets.vehicles" array found in JSON data or it is not an array.');
-      }
-    });
-
-    const successMessage = `Data preload completed. Expenses: ${importSummary.expenses.added}/${importSummary.expenses.present} added (${importSummary.expenses.failed} failed). Vehicles: ${importSummary.vehicles.added}/${importSummary.vehicles.present} added (${importSummary.vehicles.failed} failed).`;
-    Logger.info(successMessage);
-    return { success: true, message: successMessage, summary: importSummary };
-=======
     personal_profile: { processed: 0, status: "not_processed" },
     expenses: { added: 0, failed: 0, found: 0 },
     incomeSources: { added: 0, failed: 0, found: 0 },
@@ -518,7 +299,6 @@
     const finalMessage = successMessages.length > 0 ? successMessages.join(' ') : "Data preload completed (no specific MVP data found or processed).";
     Logger.info(finalMessage);
     return { success: true, message: finalMessage, summary: importSummary };
->>>>>>> 8d1fed65
 
   } catch (error: any) {
     Logger.error('Critical error during data preload transaction:', error);
