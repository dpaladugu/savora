
import { motion } from "framer-motion";
import React, { useState, useEffect, useCallback } from "react";
import { Plus, CreditCard, Wallet, Search, Trash2, Edit, Loader2, AlertTriangle as AlertTriangleIcon } from "lucide-react";
import { Button } from "@/components/ui/button";
import { Card, CardContent, CardHeader, CardTitle } from "@/components/ui/card";
import { Input } from "@/components/ui/input";
import { Checkbox } from "@/components/ui/checkbox";
import { Select, SelectContent, SelectItem, SelectTrigger, SelectValue } from "@/components/ui/select";
import { Dialog, DialogContent, DialogHeader, DialogTitle, DialogFooter } from "@/components/ui/dialog";
import { useToast } from "@/hooks/use-toast";
import { db, DexieAccountRecord } from "@/db";
import { AccountService } from "@/services/AccountService"; // Import the new service
import { useLiveQuery } from "dexie-react-hooks";
import { useAuth } from "@/contexts/auth-context";
import {
  AlertDialog,
  AlertDialogAction,
  AlertDialogCancel,
  AlertDialogContent,
  AlertDialogDescription,
  AlertDialogFooter,
  AlertDialogHeader,
  AlertDialogTitle as AlertDialogTitleComponent,
} from "@/components/ui/alert-dialog";

// Form data type
type AccountFormData = Partial<Omit<DexieAccountRecord, 'balance' | 'created_at' | 'updated_at'>> & {
  balance?: string; // For form input
};

const ACCOUNT_TYPES = ['Bank', 'Wallet', 'Cash', 'Other'] as const;
type AccountType = typeof ACCOUNT_TYPES[number];


export function AccountManager() {
  const { user } = useAuth();
  const [showAddForm, setShowAddForm] = useState(false);
  const [editingAccount, setEditingAccount] = useState<DexieAccountRecord | null>(null);
  const [accountToDelete, setAccountToDelete] = useState<DexieAccountRecord | null>(null);
  const [searchTerm, setSearchTerm] = useState("");
  const { toast } = useToast();

  // const userIdToQuery = user?.uid || 'default_user'; // Old approach

  const liveAccounts = useLiveQuery(
    async () => {
<<<<<<< HEAD
      if (!user?.uid) return [];

      const allUserAccounts = await AccountService.getAccounts(user.uid);

      if (searchTerm) {
        const lowerSearchTerm = searchTerm.toLowerCase();
        return allUserAccounts.filter(acc =>
          acc.name.toLowerCase().includes(lowerSearchTerm) ||
          acc.provider.toLowerCase().includes(lowerSearchTerm) ||
          (acc.accountNumber && acc.accountNumber.includes(lowerSearchTerm))
        );
      }
      return allUserAccounts.sort((a,b) => a.name.localeCompare(b.name));
    },
    [searchTerm, user?.uid],
=======
      if (!user?.uid) return []; // Don't query if no user_id
      let query = db.accounts.where('user_id').equals(user.uid); // Correct way to use where clause

      // The filter logic below needs to be applied carefully after initial data fetching
      // or by ensuring Dexie can handle it. Dexie's .filter() is client-side.
      // For server-side or more complex filtering, you might need multiple queries or more advanced indexing.
      // For now, let's assume searchTerm filtering happens client-side on the results.
      const allUserAccounts = await query.orderBy('name').toArray();

      if (searchTerm) {
        return allUserAccounts.filter(acc =>
          acc.name.toLowerCase().includes(searchTerm.toLowerCase()) ||
          acc.provider.toLowerCase().includes(searchTerm.toLowerCase()) ||
          (acc.accountNumber && acc.accountNumber.includes(searchTerm))
        );
      }
      return allUserAccounts;
    },
    [searchTerm, user?.uid], // Depend on user.uid
>>>>>>> 5c3eef9c
    []
  );
  const accounts = liveAccounts || [];

  const handleAddNew = () => {
    setEditingAccount(null);
    setShowAddForm(true);
  };

  const handleOpenEditForm = (account: DexieAccountRecord) => {
    setEditingAccount(account);
    setShowAddForm(true);
  };

  const openDeleteConfirm = (account: DexieAccountRecord) => {
    setAccountToDelete(account);
  };

  const handleDeleteExecute = async () => {
    if (!accountToDelete || !accountToDelete.id) return;
    try {
      await AccountService.deleteAccount(accountToDelete.id);
      toast({ title: "Success", description: `Account "${accountToDelete.name}" deleted.` });
    } catch (error) {
      console.error("Error deleting account:", error);
      toast({ title: "Error", description: (error as Error).message || "Could not delete account.", variant: "destructive" });
    } finally {
      setAccountToDelete(null);
    }
  };

  const totalBalance = accounts.reduce((sum, account) => sum + (Number(account.balance) || 0), 0);
  // const bankAccounts = accounts.filter(acc => acc.type === 'Bank');
  // const walletAccounts = accounts.filter(acc => acc.type === 'Wallet');

  if (liveAccounts === undefined) {
     return (
      <div className="flex justify-center items-center h-64 p-4">
        <Loader2 className="w-12 h-12 text-muted-foreground animate-spin" />
        <p className="ml-4 text-lg text-muted-foreground">Loading accounts...</p>
      </div>
    );
  }

  return (
    <div className="space-y-6 p-4 md:p-6">
      <div className="flex flex-col sm:flex-row justify-between items-start sm:items-center gap-4">
        <div>
          <h1 className="text-3xl font-bold tracking-tight text-foreground">Accounts</h1>
          <p className="text-muted-foreground">Manage your bank accounts, wallets, and cash.</p>
        </div>
        <Button onClick={handleAddNew} className="bg-blue-600 hover:bg-blue-700 text-white">
          <Plus className="w-4 h-4 mr-2" />
          Add Account
        </Button>
      </div>

      <div className="grid grid-cols-1 sm:grid-cols-2 gap-4">
      <div className="grid grid-cols-2 gap-4">
        <Card className="metric-card border-border/50">
          <CardContent className="p-4">
            <div className="flex items-center gap-3">
              <div className="p-2 rounded-lg bg-gradient-blue text-white">
                <CreditCard className="w-4 h-4" />
              </div>
              <div>
                <p className="text-sm text-muted-foreground">Total Balance</p>
                <p className="text-lg font-bold text-foreground">₹{totalBalance.toLocaleString()}</p>
              </div>
            </div>
          </CardContent>
        </Card>
        
        <Card className="metric-card border-border/50">
          <CardContent className="p-4">
            <div className="flex items-center gap-3">
              <div className="p-2 rounded-lg bg-gradient-green text-white">
                <Wallet className="w-4 h-4" />
              </div>
              <div>
                <p className="text-sm text-muted-foreground">Total Accounts</p>
                <p className="text-lg font-bold text-foreground">{accounts.length}</p>
              </div>
            </div>
          </CardContent>
        </Card>
      </div>

      {/* Add Account Form - onSubmit needs to be defined or passed if this is the intended structure */}
      {/* Assuming handleAddAccount is a method that will call db.accounts.add/update after getting data from AddAccountForm */}
      {showAddForm && (
        <AddAccountForm // Remove onSubmit for now, as AddAccountForm will handle its own submission
          initialData={editingAccount} // Pass editingAccount here
          onClose={() => { setShowAddForm(false); setEditingAccount(null); }}
          // userId prop will be removed from AddAccountForm
        />
      )}

      {/* Search */}
      <div className="flex gap-3">
        <div className="flex-1 relative">
          <Search className="absolute left-3 top-1/2 transform -translate-y-1/2 text-muted-foreground w-4 h-4" />
          <Input
            placeholder="Search accounts..."
            value={searchTerm}
            onChange={(e) => setSearchTerm(e.target.value)}
            className="pl-10"
          />
        </div>
      </div>

      {/* Account List */}
      <div className="space-y-3">
        {filteredAccounts.map((account, index) => (
          <motion.div
            key={account.id}
            initial={{ opacity: 0, y: 20 }}
            animate={{ opacity: 1, y: 0 }}
            transition={{ delay: index * 0.05 }}
          >
            <Card className="metric-card border-border/50">
              <CardContent className="p-4">
                <div className="flex items-center justify-between">
                  <div className="flex-1">
                    <div className="flex items-center gap-3 mb-2">
                      <div className={`p-2 rounded-lg text-white ${
                        account.type === 'Bank' ? 'bg-gradient-blue' : 'bg-gradient-purple'
                      }`}>
                        {account.type === 'Bank' ? 
                          <CreditCard className="w-4 h-4" /> : 
                          <Wallet className="w-4 h-4" />
                        }
                      </div>
                      <div>
                        <h4 className="font-semibold text-foreground text-lg">
                          {account.name}
                        </h4>
                        <p className="text-sm text-muted-foreground">{account.provider}</p>
                      </div>
                      <span className={`px-2 py-1 rounded-full text-xs font-medium ${
                        account.type === 'Bank' 
                          ? 'bg-blue-100 text-blue-800 dark:bg-blue-900 dark:text-blue-200'
                          : 'bg-purple-100 text-purple-800 dark:bg-purple-900 dark:text-purple-200'
                      }`}>
                        {account.type}
                      </span>
                    </div>
                    
                    <div className="space-y-1">
                      <div className="flex items-center gap-4 text-sm">
                        <span className="text-muted-foreground">Balance:</span>
                        <span className="font-medium text-foreground text-lg">₹{account.balance.toLocaleString()}</span>
                      </div>
                      {account.accountNumber && (
                        <div className="flex items-center gap-4 text-sm">
                          <span className="text-muted-foreground">Account:</span>
                          <span className="font-medium text-foreground">{account.accountNumber}</span>
                        </div>
                      )}
                      <div className="flex items-center gap-2">
                        <div className={`w-2 h-2 rounded-full ${
                          account.isActive ? 'bg-green-500' : 'bg-red-500'
                        }`} />
                        <span className="text-xs text-muted-foreground">
                          {account.isActive ? 'Active' : 'Inactive'}
                        </span>
                      </div>
                    </div>
                  </div>
                  
                  <div className="flex gap-1 ml-4">
                    <Button size="icon" variant="ghost" onClick={() => handleOpenEditForm(account)} className="h-8 w-8 p-0" aria-label={`Edit account ${account.name}`}>
                      <Edit className="w-4 h-4" />
                    </Button>
                    <Button
                      size="icon"
                      variant="ghost"
                      className="h-8 w-8 p-0 hover:text-destructive"
                      onClick={() => openDeleteConfirm(account)}
                      aria-label={`Delete account ${account.name}`}
                    >
                      <Trash2 className="w-4 h-4" />
                    </Button>
                  </div>
                </div>
              </CardContent>
            </Card>
          </motion.div>
        ))}
      </div>

      {/* Empty State */}
      {accounts.length === 0 && (
        <motion.div
          initial={{ opacity: 0 }}
          animate={{ opacity: 1 }}
          className="text-center py-12"
        >
          <CreditCard className="w-16 h-16 text-muted-foreground mx-auto mb-4" />
          <h3 className="text-lg font-semibold text-foreground mb-2">No Accounts</h3>
          <p className="text-muted-foreground mb-4">Add your first account</p>
          <Button onClick={() => setShowAddForm(true)} className="bg-gradient-blue hover:opacity-90">
            <Plus className="w-4 h-4 mr-2" />
            Add Your First Account
          </Button>
        </motion.div>
      )}
    </div>
  );
}

// --- AddAccountForm Sub-Component ---
interface AddAccountFormProps {
  initialData?: DexieAccountRecord | null;
  onClose: () => void;
  // userId prop removed
}

function AddAccountForm({ initialData, onClose }: AddAccountFormProps) {
  const { toast } = useToast();
  const { user } = useAuth(); // Get user directly in form
  const [formData, setFormData] = useState<AccountFormData>(() => {
    const defaults: AccountFormData = {
      name: '', type: 'Bank', balance: '0', accountNumber: '', provider: '', isActive: true, notes: '', user_id: user?.uid
    };
    if (initialData) {
      return {
        ...initialData,
        balance: initialData.balance?.toString() || '0',
        type: initialData.type as AccountType,
        user_id: initialData.user_id || user?.uid, // Ensure user_id is set
      };
    }
    return defaults;
  });
  const [isSaving, setIsSaving] = useState(false);
  const [formErrors, setFormErrors] = useState<Partial<Record<keyof AccountFormData, string>>>({});

  useEffect(() => {
    if (initialData) {
      setFormData({
        ...initialData,
        id: initialData.id,
        balance: initialData.balance?.toString() || '0',
        type: initialData.type as AccountType,
        user_id: initialData.user_id || user?.uid, // Prioritize initialData's user_id if present
      });
    } else {
      // For new form, set user_id from current auth context
      setFormData({
        name: '', type: 'Bank', balance: '0', accountNumber: '', provider: '', isActive: true, notes: '', user_id: user?.uid
      });
    }
    setFormErrors({});
  }, [initialData, user]); // Rerun if initialData or user changes

  const handleChange = (e: React.ChangeEvent<HTMLInputElement | HTMLTextAreaElement>) => {
    const { name, value } = e.target;
    setFormData(prev => ({ ...prev, [name]: value }));
    if (formErrors[name as keyof AccountFormData]) setFormErrors(prev => ({...prev, [name]: undefined}));
  };
  const handleSelectChange = (name: keyof AccountFormData, value: string) => {
    setFormData(prev => ({ ...prev, [name]: value as any }));
     if (formErrors[name as keyof AccountFormData]) setFormErrors(prev => ({...prev, [name]: undefined}));
  };
   const handleCheckboxChange = (checked: boolean | 'indeterminate') => {
    setFormData(prev => ({ ...prev, isActive: !!checked }));
  };

  const validateCurrentForm = (): boolean => {
    const newErrors: Partial<Record<keyof AccountFormData, string>> = {};
    if (!formData.name?.trim()) newErrors.name = "Account Name is required.";
    if (!formData.provider?.trim()) newErrors.provider = "Provider/Bank Name is required.";
    if (!formData.type) newErrors.type = "Account Type is required.";
    if (formData.balance) {
        const balNum = parseFloat(formData.balance);
        if (isNaN(balNum)) newErrors.balance = "Balance must be a valid number.";
    }
    setFormErrors(newErrors);
    return Object.keys(newErrors).length === 0;
  };

  const handleSubmit = async (e: React.FormEvent) => {
    e.preventDefault();
    if(!validateCurrentForm()){
      toast({ title: "Validation Error", description: "Please correct the errors in the form.", variant: "destructive"});
      return;
    }
    setIsSaving(true);

    if(!validateCurrentForm()){
      toast({ title: "Validation Error", description: "Please correct the errors in the form.", variant: "destructive"});
      return;
    }
    if (!user?.uid) {
      toast({ title: "Authentication Error", description: "You must be logged in to save an account.", variant: "destructive" });
      return;
    }
    setIsSaving(true);

    const balanceNum = parseFloat(formData.balance || '0');

    const recordData: Omit<DexieAccountRecord, 'id' | 'created_at' | 'updated_at'> = {
      name: formData.name!,
      type: formData.type!,
      balance: balanceNum,
      accountNumber: formData.accountNumber || '',
      provider: formData.provider!,
      isActive: formData.isActive !== undefined ? formData.isActive : true,
      notes: formData.notes || '',
      user_id: user.uid, // Use authenticated user's ID
    };

    try {
      if (formData.id) { // Update
<<<<<<< HEAD
        await AccountService.updateAccount(formData.id, recordData);
=======
        // Optional: check if existing record's user_id matches current user.uid before update
        // const existingRecord = await db.accounts.get(formData.id);
        // if (existingRecord?.user_id !== user.uid) { throw new Error("Permission denied."); }
        await db.accounts.update(formData.id, { ...recordData, updated_at: new Date() });
>>>>>>> 5c3eef9c
        toast({ title: "Success", description: "Account updated." });
      } else { // Add
        await AccountService.addAccount(recordData as Omit<DexieAccountRecord, 'id'>);
        toast({ title: "Success", description: "Account added." });
      }
      onClose();
    } catch (error) {
      console.error("Failed to save account:", error);
      toast({ title: "Database Error", description: (error as Error).message || "Could not save account.", variant: "destructive"});
    } finally {
      setIsSaving(false);
    }
  };

  const FieldError: React.FC<{ field: keyof AccountFormData }> = ({ field }) =>
    formErrors[field] ? <p className="mt-1 text-xs text-red-600 flex items-center"><AlertTriangleIcon className="w-3 h-3 mr-1"/> {formErrors[field]}</p> : null;

  return (
    <Dialog open={true} onOpenChange={onClose}>
      <DialogContent className="sm:max-w-lg max-h-[90vh] overflow-y-auto">
        <DialogHeader>
          <DialogTitle>{formData.id ? 'Edit' : 'Add New'} Account</DialogTitle>
        </DialogHeader>
        <form onSubmit={handleSubmit} className="space-y-4 py-4">
          <div>
            <Label htmlFor="name" className="block text-sm font-medium text-gray-700 dark:text-gray-300 mb-1">Account Name *</Label>
            <Input id="name" name="name" value={formData.name || ''} onChange={handleChange} required
                   className={formErrors.name ? 'border-red-500' : ''}/>
            <FieldError field="name"/>
          </div>
          <div className="grid grid-cols-1 md:grid-cols-2 gap-4">
            <div>
              <Label htmlFor="type" className="block text-sm font-medium text-gray-700 dark:text-gray-300 mb-1">Type *</Label>
              <Select name="type" value={formData.type || 'Bank'} onValueChange={v => handleSelectChange('type', v as string)}>
                <SelectTrigger className={formErrors.type ? 'border-red-500' : ''}><SelectValue /></SelectTrigger>
                <SelectContent>{ACCOUNT_TYPES.map(t => <SelectItem key={t} value={t}>{t}</SelectItem>)}</SelectContent>
              </Select>
              <FieldError field="type"/>
            </div>
            <div>
              <Label htmlFor="provider" className="block text-sm font-medium text-gray-700 dark:text-gray-300 mb-1">Provider/Bank *</Label>
              <Input id="provider" name="provider" value={formData.provider || ''} onChange={handleChange} required
                     className={formErrors.provider ? 'border-red-500' : ''}/>
              <FieldError field="provider"/>
            </div>
          </div>
          <div className="grid grid-cols-1 md:grid-cols-2 gap-4">
            <div>
              <Label htmlFor="balance" className="block text-sm font-medium text-gray-700 dark:text-gray-300 mb-1">Current Balance (₹)</Label>
              <Input id="balance" name="balance" type="number" step="0.01" value={formData.balance || ''} onChange={handleChange}
                     className={formErrors.balance ? 'border-red-500' : ''}/>
              <FieldError field="balance"/>
            </div>
            {formData.type === 'Bank' && (
              <div>
                <Label htmlFor="accountNumber" className="block text-sm font-medium text-gray-700 dark:text-gray-300 mb-1">Account Number</Label>
                <Input id="accountNumber" name="accountNumber" value={formData.accountNumber || ''} onChange={handleChange} />
              </div>
            )}
          </div>
           <div>
            <Label htmlFor="notes" className="block text-sm font-medium text-gray-700 dark:text-gray-300 mb-1">Notes</Label>
            <Textarea id="notes" name="notes" value={formData.notes || ''} onChange={handleChange} placeholder="Optional notes..."/>
          </div>
          <div className="flex items-center space-x-2 pt-2">
            <Checkbox
              id="isActive"
              name="isActive"
              checked={formData.isActive}
              onCheckedChange={handleCheckboxChange}
            />
            <Label htmlFor="isActive" className="text-sm font-medium leading-none peer-disabled:cursor-not-allowed peer-disabled:opacity-70 dark:text-gray-300">
              Account is active
            </Label>
          </div>
          <DialogFooter className="pt-5">
            <Button type="button" variant="outline" onClick={onClose}>Cancel</Button>
            <Button type="submit" disabled={isSaving}>{isSaving ? 'Saving...' : (formData.id ? 'Update Account' : 'Save Account')}</Button>
          </DialogFooter>
        </form>
      </DialogContent>
    </Dialog>
  );
}<|MERGE_RESOLUTION|>--- conflicted
+++ resolved
@@ -45,23 +45,6 @@
 
   const liveAccounts = useLiveQuery(
     async () => {
-<<<<<<< HEAD
-      if (!user?.uid) return [];
-
-      const allUserAccounts = await AccountService.getAccounts(user.uid);
-
-      if (searchTerm) {
-        const lowerSearchTerm = searchTerm.toLowerCase();
-        return allUserAccounts.filter(acc =>
-          acc.name.toLowerCase().includes(lowerSearchTerm) ||
-          acc.provider.toLowerCase().includes(lowerSearchTerm) ||
-          (acc.accountNumber && acc.accountNumber.includes(lowerSearchTerm))
-        );
-      }
-      return allUserAccounts.sort((a,b) => a.name.localeCompare(b.name));
-    },
-    [searchTerm, user?.uid],
-=======
       if (!user?.uid) return []; // Don't query if no user_id
       let query = db.accounts.where('user_id').equals(user.uid); // Correct way to use where clause
 
@@ -81,7 +64,6 @@
       return allUserAccounts;
     },
     [searchTerm, user?.uid], // Depend on user.uid
->>>>>>> 5c3eef9c
     []
   );
   const accounts = liveAccounts || [];
@@ -397,14 +379,10 @@
 
     try {
       if (formData.id) { // Update
-<<<<<<< HEAD
-        await AccountService.updateAccount(formData.id, recordData);
-=======
         // Optional: check if existing record's user_id matches current user.uid before update
         // const existingRecord = await db.accounts.get(formData.id);
         // if (existingRecord?.user_id !== user.uid) { throw new Error("Permission denied."); }
         await db.accounts.update(formData.id, { ...recordData, updated_at: new Date() });
->>>>>>> 5c3eef9c
         toast({ title: "Success", description: "Account updated." });
       } else { // Add
         await AccountService.addAccount(recordData as Omit<DexieAccountRecord, 'id'>);
