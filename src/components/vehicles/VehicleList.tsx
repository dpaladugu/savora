import React, { useState } from 'react';
import { Card, CardContent, CardHeader, CardTitle, CardDescription } from "@/components/ui/card";
import { Button } from "@/components/ui/button";
import {
  Trash2, Edit3, ShieldCheck, Gauge, UserCircle, CalendarDays, Car, Bike, ChevronDown, Shield, Receipt, Package,
  Palette, Tag as StatusTag, ShoppingCart, Cog, Route, MapPin, Wrench, FileText, ClockHistory, TrendingUp
} from "lucide-react";
import { Vehicle } from "@/db";
import { formatCurrency } from "@/lib/format-utils"; // Import from new utility file
import { Collapsible, CollapsibleContent, CollapsibleTrigger } from "@/components/ui/collapsible";
import { motion } from "framer-motion";
import { format, parseISO, isValid } from 'date-fns';
import { Badge } from "@/components/ui/badge";
import { Separator } from '@/components/ui/separator';

interface VehicleListProps {
  vehicles: Vehicle[];
  onDelete?: (vehicleId: string) => void;
  onEdit?: (vehicle: Vehicle) => void;
}

const mockInsurancePolicies: Record<string, Array<{id: string, insurer: string, premium: number, expiryDate: string}>> = {};
const mockRelatedExpenses: Record<string, Array<{id: string, tag: string, amount: number}>> = {};

// Local formatCurrency helper removed, will use DataValidator.formatCurrency

export function VehicleList({ vehicles, onDelete, onEdit }: VehicleListProps) {
  const [expandedVehicleId, setExpandedVehicleId] = useState<string | null>(null);

  if (!vehicles || vehicles.length === 0) {
    return (
      <Card>
        <CardContent className="p-8 text-center">
          <Car aria-hidden="true" className="w-12 h-12 mx-auto text-muted-foreground mb-2" />
          <p className="text-muted-foreground">No vehicles found.</p>
          <p className="text-sm text-muted-foreground mt-1">Add your first vehicle to get started.</p>
        </CardContent>
      </Card>
    );
  }

  const isDateInPast = (dateStr?: string): boolean => {
    if (!dateStr || !isValid(parseISO(dateStr))) return false;
    return parseISO(dateStr) < new Date();
  };

  const isDateApproaching = (dateStr?: string, days: number = 30): boolean => {
    if (!dateStr || !isValid(parseISO(dateStr))) return false;
    const targetDate = parseISO(dateStr);
    const today = new Date();
    today.setHours(0,0,0,0); // Compare date parts only
    const diffTime = targetDate.getTime() - today.getTime();
    const diffDays = Math.ceil(diffTime / (1000 * 60 * 60 * 24));
    return diffDays >= 0 && diffDays <= days;
  };

  const getFuelTypeColor = (fuelType?: string) => {
    if (!fuelType) return 'bg-gray-100 text-gray-800 dark:bg-gray-700 dark:text-gray-300';
    const colors: Record<string, string> = {
      'Petrol': 'bg-red-100 text-red-800 dark:bg-red-900 dark:text-red-200',
      'Diesel': 'bg-blue-100 text-blue-800 dark:bg-blue-900 dark:text-blue-200',
      'Electric': 'bg-green-100 text-green-800 dark:bg-green-900 dark:text-green-200',
      'CNG': 'bg-yellow-100 text-yellow-800 dark:bg-yellow-900 dark:text-yellow-200',
      'Hybrid': 'bg-teal-100 text-teal-800 dark:bg-teal-900 dark:text-teal-200',
    };
    return colors[fuelType] || 'bg-gray-100 text-gray-800 dark:bg-gray-700 dark:text-gray-300';
  };

  const getStatusColor = (status?: string) => {
    if (!status) return 'bg-gray-200 text-gray-700';
    switch (status.toLowerCase()) {
      case 'active': return 'bg-green-100 text-green-800 dark:bg-green-900 dark:text-green-200';
      case 'sold': return 'bg-gray-400 text-white dark:bg-gray-600';
      case 'in repair': return 'bg-yellow-100 text-yellow-800 dark:bg-yellow-900 dark:text-yellow-200';
      case 'out of service': return 'bg-red-100 text-red-800 dark:bg-red-900 dark:text-red-200';
      default: return 'bg-blue-100 text-blue-800 dark:bg-blue-900 dark:text-blue-200';
    }
  };

  const VehicleIcon = ({type}: {type?: string}) => {
    if (type?.toLowerCase() === 'motorcycle' || type?.toLowerCase() === 'scooter') {
      return <Bike aria-hidden="true" className="w-6 h-6 text-primary" />;
    }
    return <Car aria-hidden="true" className="w-6 h-6 text-primary" />;
  };

  return (
    <div className="space-y-4">
      {vehicles.map((vehicle, index) => (
        <motion.div
            key={vehicle.id} // id is string
            initial={{ opacity: 0, y: 20 }}
            animate={{ opacity: 1, y: 0 }}
            transition={{ delay: index * 0.05 }}
        >
        <Card className="hover:shadow-lg transition-shadow duration-200 ease-in-out overflow-hidden">
          <CardHeader className="pb-3 pt-4 px-4 bg-muted/30 dark:bg-muted/20">
            <div className="flex items-center justify-between">
              <div className="flex items-center gap-3">
                <VehicleIcon type={vehicle.type} />
                <CardTitle className="text-lg font-semibold">
                  {vehicle.name}
                </CardTitle>
                {vehicle.status && (
                  <Badge variant="outline" className={`${getStatusColor(vehicle.status)} text-xs border-none`}>{vehicle.status}</Badge>
                )}
              </div>
              <div className="flex items-center space-x-1">
                {onEdit && vehicle.id && (
                  <Button variant="ghost" size="icon" onClick={() => onEdit(vehicle)} className="text-muted-foreground hover:text-primary h-8 w-8" aria-label={`Edit ${vehicle.name}`}>
                    <Edit3 aria-hidden="true" className="w-4 h-4" />
                  </Button>
                )}
                {onDelete && vehicle.id && (
                  <Button variant="ghost" size="icon" onClick={() => onDelete(vehicle.id!)} className="text-destructive hover:text-destructive/80 h-8 w-8" aria-label={`Delete ${vehicle.name}`}>
                    <Trash2 aria-hidden="true" className="w-4 h-4" />
                  </Button>
                )}
              </div>
            </div>
            {vehicle.registrationNumber && <p className="text-sm text-muted-foreground mt-1 font-mono tracking-wider">{vehicle.registrationNumber}</p>}
          </CardHeader>
          <CardContent className="p-4 space-y-3">
            <div className="grid grid-cols-2 sm:grid-cols-3 md:grid-cols-4 gap-x-4 gap-y-2 text-sm">
              {vehicle.make && vehicle.model && (
                <div className="flex items-center text-muted-foreground"><Package aria-hidden="true" className="w-4 h-4 mr-1.5 text-gray-400" />Make/Model: <span className="text-foreground ml-1">{vehicle.make} {vehicle.model}</span></div>
              )}
              {/* vehicle.year is not in DexieVehicleRecord v10. Commenting out.
              {vehicle.year && (
                <div className="flex items-center text-muted-foreground"><CalendarDays aria-hidden="true" className="w-4 h-4 mr-1.5 text-gray-400" />Year: <span className="text-foreground ml-1">{vehicle.year}</span></div>
              )}
              {vehicle.color && (
                <div className="flex items-center text-muted-foreground"><Palette aria-hidden="true" className="w-4 h-4 mr-1.5 text-gray-400" />Color: <span className="text-foreground ml-1">{vehicle.color}</span></div>
              )}
              */}
              {/* vehicle.owner is not in DexieVehicleRecord v10. Commenting out.
              {vehicle.owner && (
                <div className="flex items-center text-muted-foreground"><UserCircle aria-hidden="true" className="w-4 h-4 mr-1.5 text-gray-400" />Owner: <span className="text-foreground ml-1">{vehicle.owner}</span></div>
              )}
              {vehicle.fuelType && (
                <div className="flex items-center text-muted-foreground">
                  <TrendingUp aria-hidden="true" className="w-4 h-4 mr-1.5 text-gray-400" />Fuel: <Badge variant="outline" className={`${getFuelTypeColor(vehicle.fuelType)} border-none text-xs ml-1`}>{vehicle.fuelType}</Badge>
                </div>
              )}
              {vehicle.currentOdometer !== undefined && (
                <div className="flex items-center text-muted-foreground"><Gauge aria-hidden="true" className="w-4 h-4 mr-1.5 text-gray-400" />Odometer: <span className="text-foreground ml-1">{vehicle.currentOdometer.toLocaleString()} km</span></div>
              )}
              {vehicle.fuelEfficiency && (
                <div className="flex items-center text-muted-foreground"><Route aria-hidden="true" className="w-4 h-4 mr-1.5 text-gray-400" />Efficiency: <span className="text-foreground ml-1">{vehicle.fuelEfficiency}</span></div>
<<<<<<< HEAD
              )}
              {vehicle.purchaseDate && (
                <div className="flex items-center text-muted-foreground"><ShoppingCart aria-hidden="true" className="w-4 h-4 mr-1.5 text-gray-400" />Purchased: <span className="text-foreground ml-1">{isValid(parseISO(vehicle.purchaseDate)) ? format(parseISO(vehicle.purchaseDate), 'PPP') : 'N/A'}</span></div>
              )}
               {vehicle.purchasePrice !== undefined && (
                <div className="flex items-center text-muted-foreground"><ShoppingCart aria-hidden="true" className="w-4 h-4 mr-1.5 text-gray-400" />Price: <span className="text-foreground ml-1">{formatCurrency(vehicle.purchasePrice)}</span></div>
              )}
            </div>

            <Separator className="my-3"/>

            <CardDescription className="text-xs font-semibold mb-1">Insurance & Compliance</CardDescription>
            <div className="grid grid-cols-2 sm:grid-cols-3 md:grid-cols-4 gap-x-4 gap-y-2 text-sm">
              {vehicle.insuranceProvider && (
                <div className="flex items-center text-muted-foreground"><ShieldCheck aria-hidden="true" className="w-4 h-4 mr-1.5 text-gray-400" />Insurer: <span className="text-foreground ml-1">{vehicle.insuranceProvider}</span></div>
              )}
              {vehicle.insurancePolicyNumber && (
                <div className="flex items-center text-muted-foreground"><FileText aria-hidden="true" className="w-4 h-4 mr-1.5 text-gray-400" />Policy#: <span className="text-foreground ml-1">{vehicle.insurancePolicyNumber}</span></div>
=======
>>>>>>> 5c3eef9c
              )}
              {vehicle.purchaseDate && (
                <div className="flex items-center text-muted-foreground"><ShoppingCart aria-hidden="true" className="w-4 h-4 mr-1.5 text-gray-400" />Purchased: <span className="text-foreground ml-1">{isValid(parseISO(vehicle.purchaseDate)) ? format(parseISO(vehicle.purchaseDate), 'PPP') : 'N/A'}</span></div>
              )}
               {vehicle.purchasePrice !== undefined && (
                <div className="flex items-center text-muted-foreground"><ShoppingCart aria-hidden="true" className="w-4 h-4 mr-1.5 text-gray-400" />Price: <span className="text-foreground ml-1">{formatCurrency(vehicle.purchasePrice)}</span></div>
              )}
            </div>

            <Separator className="my-3"/>

            <CardDescription className="text-xs font-semibold mb-1">Insurance & Compliance</CardDescription>
            <div className="grid grid-cols-2 sm:grid-cols-3 md:grid-cols-4 gap-x-4 gap-y-2 text-sm">
              {vehicle.insuranceProvider && (
                <div className="flex items-center text-muted-foreground"><ShieldCheck aria-hidden="true" className="w-4 h-4 mr-1.5 text-gray-400" />Insurer: <span className="text-foreground ml-1">{vehicle.insuranceProvider}</span></div>
              )}
              {vehicle.insurancePolicyNumber && (
                <div className="flex items-center text-muted-foreground"><FileText aria-hidden="true" className="w-4 h-4 mr-1.5 text-gray-400" />Policy#: <span className="text-foreground ml-1">{vehicle.insurancePolicyNumber}</span></div>
              )}
              */}
              {/* vehicle.insurance_premium is not in DexieVehicleRecord v10. Commenting out.
              {vehicle.insurance_premium !== undefined && (
                <div className="flex items-center text-muted-foreground"><ShieldCheck aria-hidden="true" className="w-4 h-4 mr-1.5 text-gray-400" />Premium: <span className="text-foreground ml-1">{formatCurrency(vehicle.insurance_premium)} {vehicle.insurance_frequency && `(${vehicle.insurance_frequency})`}</span></div>
              )}
              {vehicle.insuranceExpiryDate && (
                <div className={`flex items-center text-muted-foreground ${isDateApproaching(vehicle.insuranceExpiryDate) ? 'font-semibold text-orange-600 dark:text-orange-400' : ''} ${isDateInPast(vehicle.insuranceExpiryDate) ? 'text-red-600 dark:text-red-400' : ''}`}>
                    <CalendarDays aria-hidden="true" className="w-4 h-4 mr-1.5 text-gray-400" />
                    Ins. Due: <span className="ml-1">{isValid(parseISO(vehicle.insuranceExpiryDate)) ? format(parseISO(vehicle.insuranceExpiryDate), 'PPP') : 'N/A'}</span>
                    {isDateApproaching(vehicle.insuranceExpiryDate) && !isDateInPast(vehicle.insuranceExpiryDate) && <Badge variant="outline" className="ml-2 text-xs border-orange-500 text-orange-600">Soon</Badge>}
                    {isDateInPast(vehicle.insuranceExpiryDate) && <Badge variant="destructive" className="ml-2 text-xs">Expired</Badge>}
                </div>
              )}
              {vehicle.next_pollution_check && (
                 <div className={`flex items-center text-muted-foreground ${isDateApproaching(vehicle.next_pollution_check) ? 'font-semibold text-orange-600 dark:text-orange-400' : ''} ${isDateInPast(vehicle.next_pollution_check) ? 'text-red-600 dark:text-red-400' : ''}`}>
                    <Cog aria-hidden="true" className="w-4 h-4 mr-1.5 text-gray-400" />
                    PUCC Due: <span className="ml-1">{isValid(parseISO(vehicle.next_pollution_check)) ? format(parseISO(vehicle.next_pollution_check), 'PPP') : 'N/A'}</span>
                    {isDateApproaching(vehicle.next_pollution_check) && !isDateInPast(vehicle.next_pollution_check) && <Badge variant="outline" className="ml-2 text-xs border-orange-500 text-orange-600">Soon</Badge>}
                    {isDateInPast(vehicle.next_pollution_check) && <Badge variant="destructive" className="ml-2 text-xs">Expired</Badge>}
                </div>
              )}
            </div>

            {(vehicle.tracking_type || vehicle.location || vehicle.tracking_last_service_odometer !== undefined || vehicle.repair_estimate !== undefined || vehicle.engineNumber || vehicle.chassisNumber || vehicle.notes ) && <Separator className="my-3"/>}

            {(vehicle.tracking_type || vehicle.location || vehicle.tracking_last_service_odometer !== undefined || vehicle.repair_estimate !== undefined) &&
                <CardDescription className="text-xs font-semibold mb-1">Tracking & Service</CardDescription>}
            <div className="grid grid-cols-2 sm:grid-cols-3 md:grid-cols-4 gap-x-4 gap-y-2 text-sm">
              {vehicle.tracking_type && (
                <div className="flex items-center text-muted-foreground"><StatusTag aria-hidden="true" className="w-4 h-4 mr-1.5 text-gray-400" />Tracking: <span className="text-foreground ml-1">{vehicle.tracking_type}</span></div>
              )}
              {vehicle.location && (
                <div className="flex items-center text-muted-foreground"><MapPin aria-hidden="true" className="w-4 h-4 mr-1.5 text-gray-400" />Location: <span className="text-foreground ml-1">{vehicle.location}</span></div>
              )}
              {vehicle.tracking_last_service_odometer !== undefined && (
                <div className="flex items-center text-muted-foreground"><ClockHistory aria-hidden="true" className="w-4 h-4 mr-1.5 text-gray-400" />Last Serviced: <span className="text-foreground ml-1">{vehicle.tracking_last_service_odometer.toLocaleString()} km</span></div>
              )}
              {vehicle.repair_estimate !== undefined && vehicle.repair_estimate > 0 && (
                <div className="flex items-center text-muted-foreground"><Wrench aria-hidden="true" className="w-4 h-4 mr-1.5 text-gray-400" />Repair Est: <span className="text-foreground ml-1">{formatCurrency(vehicle.repair_estimate)}</span></div>
              )}
            </div>

            {(vehicle.engineNumber || vehicle.chassisNumber) && <Separator className="my-3"/>}
            {(vehicle.engineNumber || vehicle.chassisNumber) &&
                <CardDescription className="text-xs font-semibold mb-1">Identifiers</CardDescription>}
            <div className="grid grid-cols-1 sm:grid-cols-2 gap-x-4 gap-y-2 text-sm">
                {vehicle.engineNumber && (
                    <div className="flex items-center text-muted-foreground"><Cog aria-hidden="true" className="w-4 h-4 mr-1.5 text-gray-400" />Engine#: <span className="text-foreground ml-1 font-mono text-xs">{vehicle.engineNumber}</span></div>
                )}
                {vehicle.chassisNumber && (
                    <div className="flex items-center text-muted-foreground"><Package aria-hidden="true" className="w-4 h-4 mr-1.5 text-gray-400" />Chassis#: <span className="text-foreground ml-1 font-mono text-xs">{vehicle.chassisNumber}</span></div>
                )}
            </div>

            {vehicle.notes && <Separator className="my-3"/> }
            {vehicle.notes && (
              <div>
                <CardDescription className="text-xs font-semibold mb-1">Notes</CardDescription>
                <p className="text-xs text-muted-foreground whitespace-pre-wrap">{vehicle.notes}</p>
              </div>
            )}

            {/* Collapsible Section for Mock Data (Future Enhancement) */}
            <div className="mt-3 pt-3 border-t border-dashed">
              <Collapsible open={expandedVehicleId === vehicle.id} onOpenChange={(open) => setExpandedVehicleId(open ? vehicle.id! : null)}>
                <CollapsibleTrigger asChild>
                  <Button variant="link" size="sm" className="h-8 p-1 w-full justify-start text-xs text-primary hover:bg-muted/50">
                    Show Related Data (e.g., Expenses, Maintenance - Mock)
                    <ChevronDown aria-hidden="true" className={`w-3 h-3 ml-auto transform transition-transform ${expandedVehicleId === vehicle.id ? 'rotate-180' : ''}`} />
                  </Button>
                </CollapsibleTrigger>
                <CollapsibleContent className="mt-2 space-y-2 text-xs pl-2">
                  {(mockInsurancePolicies[vehicle.id!] && mockInsurancePolicies[vehicle.id!].length > 0) ? (
                    <div className="bg-blue-50 dark:bg-blue-900/20 rounded-md p-2">
                      <div className="flex items-center gap-2 mb-1">
                        <Shield aria-hidden="true" className="w-3 h-3 text-blue-600" />
                        <span className="text-xs font-medium text-blue-800 dark:text-blue-200">Linked Insurance Policies (Mock)</span>
                      </div>
                       <p className="text-muted-foreground italic text-xs">Mock policy display needs review.</p>
                    </div>
                  ) : <p className="text-muted-foreground italic text-xs">No linked insurance policies (mock).</p>}

                  {(mockRelatedExpenses[vehicle.id!] && mockRelatedExpenses[vehicle.id!].length > 0) ? (
                    <div className="bg-green-50 dark:bg-green-900/20 rounded-md p-2">
                      <div className="flex items-center gap-2 mb-1">
                        <Receipt aria-hidden="true" className="w-3 h-3 text-green-600" />
                        <span className="text-xs font-medium text-green-800 dark:text-green-200">Linked Expenses (Mock)</span>
                      </div>
                        <p className="text-muted-foreground italic text-xs">Mock expense display needs review.</p>
                      </div>
                    </div>
                  ) : <p className="text-muted-foreground italic text-xs">No linked expenses (mock).</p>}
                </CollapsibleContent>
              </Collapsible>
            </div>
          </CardContent>
        </Card>
        </motion.div>
      ))}
    </div>
  );
}
                </div>
              )}
            </div>

            {/* Related Data Collapsible Section - vehicle.id is now string */}
            <div className="mt-3 pt-2 border-t border-dashed">
              <Collapsible open={expandedVehicleId === vehicle.id} onOpenChange={(open) => setExpandedVehicleId(open ? vehicle.id! : null)}>
                <CollapsibleTrigger asChild>
                  <Button variant="ghost" size="sm" className="h-8 p-2 w-full justify-start text-xs text-muted-foreground hover:bg-muted/50">
                    View Related Data
                    <ChevronDown aria-hidden="true" className={`w-3 h-3 ml-auto transform transition-transform ${expandedVehicleId === vehicle.id ? 'rotate-180' : ''}`} />
                  </Button>
                </CollapsibleTrigger>
                <CollapsibleContent className="mt-3 space-y-3 text-xs pl-2">
                  {/* Related Insurance (Mock) - Keyed by string vehicle.id */}
                  {(mockInsurancePolicies[vehicle.id!] && mockInsurancePolicies[vehicle.id!].length > 0) ? (
                    <div className="bg-blue-50 dark:bg-blue-900/20 rounded-md p-2">
                      <div className="flex items-center gap-2 mb-1">
                        <Shield aria-hidden="true" className="w-3 h-3 text-blue-600" />
                        <span className="text-xs font-medium text-blue-800 dark:text-blue-200">Insurance Policies</span>
                      </div>
                      {/* Ensure DataValidator.formatCurrency is available or remove if insurance_premium is not used
                      {mockInsurancePolicies[vehicle.id!]?.map(policy => (
                        <div key={policy.id} className="text-blue-700 dark:text-blue-300">
                          {policy.insurer} - {DataValidator.formatCurrency(policy.premium)} (Exp: {format(parseISO(policy.expiryDate), 'PP')})
                        </div>
                      ))}
                      */}
                       <p className="text-muted-foreground italic">Mock policy display needs review.</p>
                    </div>
                  ) : <p className="text-muted-foreground italic">No linked insurance policies (mock).</p>}

                  {/* Recent Expenses (Mock) - Keyed by string vehicle.id */}
                  {(mockRelatedExpenses[vehicle.id!] && mockRelatedExpenses[vehicle.id!].length > 0) ? (
                    <div className="bg-green-50 dark:bg-green-900/20 rounded-md p-2">
                      <div className="flex items-center gap-2 mb-1">
                        <Receipt aria-hidden="true" className="w-3 h-3 text-green-600" />
                        <span className="text-xs font-medium text-green-800 dark:text-green-200">Recent Expenses</span>
                      </div>
                      <div className="space-y-0.5">
                        {/* Ensure DataValidator.formatCurrency is available
                        {mockRelatedExpenses[vehicle.id!]?.slice(0, 3).map(expense => (
                          <div key={expense.id} className="text-green-700 dark:text-green-300 flex justify-between">
                            <span>{expense.tag}</span>
                            <span>{DataValidator.formatCurrency(expense.amount)}</span>
                          </div>
                        ))}
                        */}
                        <p className="text-muted-foreground italic">Mock expense display needs review.</p>
                      </div>
                    </div>
                  ) : <p className="text-muted-foreground italic">No linked expenses (mock).</p>}
                </CollapsibleContent>
              </Collapsible>
            </div>
          </CardContent>
        </Card>
        </motion.div>
      ))}
    </div>
  );
}<|MERGE_RESOLUTION|>--- conflicted
+++ resolved
@@ -147,27 +147,6 @@
               )}
               {vehicle.fuelEfficiency && (
                 <div className="flex items-center text-muted-foreground"><Route aria-hidden="true" className="w-4 h-4 mr-1.5 text-gray-400" />Efficiency: <span className="text-foreground ml-1">{vehicle.fuelEfficiency}</span></div>
-<<<<<<< HEAD
-              )}
-              {vehicle.purchaseDate && (
-                <div className="flex items-center text-muted-foreground"><ShoppingCart aria-hidden="true" className="w-4 h-4 mr-1.5 text-gray-400" />Purchased: <span className="text-foreground ml-1">{isValid(parseISO(vehicle.purchaseDate)) ? format(parseISO(vehicle.purchaseDate), 'PPP') : 'N/A'}</span></div>
-              )}
-               {vehicle.purchasePrice !== undefined && (
-                <div className="flex items-center text-muted-foreground"><ShoppingCart aria-hidden="true" className="w-4 h-4 mr-1.5 text-gray-400" />Price: <span className="text-foreground ml-1">{formatCurrency(vehicle.purchasePrice)}</span></div>
-              )}
-            </div>
-
-            <Separator className="my-3"/>
-
-            <CardDescription className="text-xs font-semibold mb-1">Insurance & Compliance</CardDescription>
-            <div className="grid grid-cols-2 sm:grid-cols-3 md:grid-cols-4 gap-x-4 gap-y-2 text-sm">
-              {vehicle.insuranceProvider && (
-                <div className="flex items-center text-muted-foreground"><ShieldCheck aria-hidden="true" className="w-4 h-4 mr-1.5 text-gray-400" />Insurer: <span className="text-foreground ml-1">{vehicle.insuranceProvider}</span></div>
-              )}
-              {vehicle.insurancePolicyNumber && (
-                <div className="flex items-center text-muted-foreground"><FileText aria-hidden="true" className="w-4 h-4 mr-1.5 text-gray-400" />Policy#: <span className="text-foreground ml-1">{vehicle.insurancePolicyNumber}</span></div>
-=======
->>>>>>> 5c3eef9c
               )}
               {vehicle.purchaseDate && (
                 <div className="flex items-center text-muted-foreground"><ShoppingCart aria-hidden="true" className="w-4 h-4 mr-1.5 text-gray-400" />Purchased: <span className="text-foreground ml-1">{isValid(parseISO(vehicle.purchaseDate)) ? format(parseISO(vehicle.purchaseDate), 'PPP') : 'N/A'}</span></div>
