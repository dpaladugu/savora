--- conflicted
+++ resolved
@@ -72,33 +72,6 @@
         <Card className="hover:shadow-lg transition-shadow duration-200 ease-in-out">
           <CardHeader className="pb-3 pt-4 px-4">
             <div className="flex items-center justify-between">
-<<<<<<< HEAD
-              <CardTitle className="text-lg font-semibold flex items-center">
-                {vehicle.type === 'car' ? <Car className="w-5 h-5 mr-2 text-primary" aria-hidden="true" /> : <Bike className="w-5 h-5 mr-2 text-primary" aria-hidden="true" />}
-                {vehicle.vehicle_name}
-              </CardTitle>
-              <div className="flex items-center space-x-1">
-                {onEdit && vehicle.id && (
-                  <Button
-                    variant="ghost"
-                    size="icon"
-                    onClick={() => onEdit(vehicle)}
-                    className="text-muted-foreground hover:text-primary"
-                    aria-label={`Edit ${vehicle.vehicle_name}`}
-                  >
-                    <Edit3 className="w-4 h-4" />
-                  </Button>
-                )}
-                {onDelete && vehicle.id && (
-                  <Button
-                    variant="ghost"
-                    size="icon"
-                    onClick={() => onDelete(vehicle.id!)}
-                    className="text-destructive hover:text-destructive/80"
-                    aria-label={`Delete ${vehicle.vehicle_name}`}
-                  >
-                    <Trash2 className="w-4 h-4" />
-=======
               <div className="flex items-center gap-3">
                 {vehicle.type === 'car' ? <Car aria-hidden="true" className="w-6 h-6 text-primary" /> : <Bike aria-hidden="true" className="w-6 h-6 text-primary" />}
                 <CardTitle className="text-lg font-semibold">
@@ -119,44 +92,12 @@
                 {onDelete && vehicle.id && (
                   <Button variant="ghost" size="icon" onClick={() => onDelete(vehicle.id!)} className="text-destructive hover:text-destructive/80 h-8 w-8" aria-label={`Delete ${vehicle.vehicle_name}`}>
                     <Trash2 aria-hidden="true" className="w-4 h-4" />
->>>>>>> bee7218c
                   </Button>
                 )}
               </div>
             </div>
              {vehicle.registrationNumber && <p className="text-xs text-muted-foreground mt-1">{vehicle.registrationNumber}</p>}
           </CardHeader>
-<<<<<<< HEAD
-          <CardContent className="px-4 pb-4 grid grid-cols-1 sm:grid-cols-2 md:grid-cols-3 gap-x-4 gap-y-2 text-sm">
-            {vehicle.owner && (
-              <div className="flex items-center text-muted-foreground">
-                <UserCircle className="w-4 h-4 mr-2 text-gray-400" aria-hidden="true" />
-                Owner: <span className="text-foreground ml-1">{vehicle.owner}</span>
-              </div>
-            )}
-            <div className="flex items-center text-muted-foreground">
-              <Tag className="w-4 h-4 mr-2 text-gray-400" aria-hidden="true" />
-              Type: <span className="text-foreground ml-1 capitalize">{vehicle.type}</span>
-            </div>
-            {vehicle.insurance_provider && (
-              <div className="flex items-center text-muted-foreground">
-                <ShieldCheck className="w-4 h-4 mr-2 text-gray-400" aria-hidden="true" />
-                Insurance: <span className="text-foreground ml-1">{vehicle.insurance_provider}</span>
-              </div>
-            )}
-            {vehicle.insurance_premium !== undefined && (
-              <div className="flex items-center text-muted-foreground">
-                <ShieldCheck className="w-4 h-4 mr-2 text-gray-400" aria-hidden="true" />
-                Premium: <span className="text-foreground ml-1">{DataValidator.formatCurrency(vehicle.insurance_premium)}</span>
-              </div>
-            )}
-            {vehicle.insurance_next_renewal && (
-              <div className="flex items-center text-muted-foreground">
-                <CalendarDays className="w-4 h-4 mr-2 text-gray-400" aria-hidden="true" />
-                Renewal: <span className="text-foreground ml-1">{DataValidator.formatDate(vehicle.insurance_next_renewal)}</span>
-              </div>
-            )}
-=======
           <CardContent className="px-4 pb-4 space-y-2">
             <div className="grid grid-cols-1 sm:grid-cols-2 md:grid-cols-3 gap-x-4 gap-y-1 text-sm">
               {vehicle.make && vehicle.model && (
@@ -231,7 +172,6 @@
                 </CollapsibleContent>
               </Collapsible>
             </div>
->>>>>>> bee7218c
           </CardContent>
         </Card>
         </motion.div>
