import React, { useState } from 'react';
<<<<<<< HEAD
import { Card, CardContent, CardHeader, CardTitle } from "@/components/ui/card";
import { Button } from "@/components/ui/button";
import { Trash2, Edit3, ShieldCheck, Gauge, UserCircle, CalendarDays, Car, ChevronDown, Shield, Receipt, Package } from "lucide-react"; // Removed Bike, Tag. Added Package for Make/Model.
import { Vehicle } from "@/db"; // Vehicle is DexieVehicleRecord
// import { DataValidator } from "@/services/data-validator"; // DataValidator.formatCurrency might be needed if insurance_premium comes back
import { Collapsible, CollapsibleContent, CollapsibleTrigger } from "@/components/ui/collapsible";
import { motion } from "framer-motion";
import { format, parseISO, isValid } from 'date-fns';
import { Badge } from "@/components/ui/badge"; // Import Badge

interface VehicleListProps {
  vehicles: Vehicle[]; // Now DexieVehicleRecord[]
=======
import { Card, CardContent, CardHeader, CardTitle, CardDescription } from "@/components/ui/card";
import { Button } from "@/components/ui/button";
import {
  Trash2, Edit3, ShieldCheck, Gauge, UserCircle, CalendarDays, Car, Bike, ChevronDown, Shield, Receipt, Package,
  Palette, Tag as StatusTag, ShoppingCart, Cog, Route, MapPin, Wrench, FileText, ClockHistory, TrendingUp
} from "lucide-react";
import { Vehicle } from "@/db";
import { DataValidator } from "@/services/data-validator"; // Import DataValidator
import { Collapsible, CollapsibleContent, CollapsibleTrigger } from "@/components/ui/collapsible";
import { motion } from "framer-motion";
import { format, parseISO, isValid } from 'date-fns';
import { Badge } from "@/components/ui/badge";
import { Separator } from '@/components/ui/separator';

interface VehicleListProps {
  vehicles: Vehicle[];
>>>>>>> 2f835b9d
  onDelete?: (vehicleId: string) => void;
  onEdit?: (vehicle: Vehicle) => void;
}

const mockInsurancePolicies: Record<string, Array<{id: string, insurer: string, premium: number, expiryDate: string}>> = {};
const mockRelatedExpenses: Record<string, Array<{id: string, tag: string, amount: number}>> = {};

// Local formatCurrency helper removed, will use DataValidator.formatCurrency

export function VehicleList({ vehicles, onDelete, onEdit }: VehicleListProps) {
  const [expandedVehicleId, setExpandedVehicleId] = useState<string | null>(null);

  if (!vehicles || vehicles.length === 0) {
    return (
      <Card>
        <CardContent className="p-8 text-center">
          <Car aria-hidden="true" className="w-12 h-12 mx-auto text-muted-foreground mb-2" />
          <p className="text-muted-foreground">No vehicles found.</p>
          <p className="text-sm text-muted-foreground mt-1">Add your first vehicle to get started.</p>
        </CardContent>
      </Card>
    );
  }

  const isDateInPast = (dateStr?: string): boolean => {
    if (!dateStr || !isValid(parseISO(dateStr))) return false;
    return parseISO(dateStr) < new Date();
  };

  const isDateApproaching = (dateStr?: string, days: number = 30): boolean => {
    if (!dateStr || !isValid(parseISO(dateStr))) return false;
    const targetDate = parseISO(dateStr);
    const today = new Date();
    today.setHours(0,0,0,0); // Compare date parts only
    const diffTime = targetDate.getTime() - today.getTime();
    const diffDays = Math.ceil(diffTime / (1000 * 60 * 60 * 24));
<<<<<<< HEAD
    return diffDays <= 30 && diffDays >= 0;
=======
    return diffDays >= 0 && diffDays <= days;
>>>>>>> 2f835b9d
  };

  const getFuelTypeColor = (fuelType?: string) => {
    if (!fuelType) return 'bg-gray-100 text-gray-800 dark:bg-gray-700 dark:text-gray-300';
    const colors: Record<string, string> = {
      'Petrol': 'bg-red-100 text-red-800 dark:bg-red-900 dark:text-red-200',
      'Diesel': 'bg-blue-100 text-blue-800 dark:bg-blue-900 dark:text-blue-200',
      'Electric': 'bg-green-100 text-green-800 dark:bg-green-900 dark:text-green-200',
      'CNG': 'bg-yellow-100 text-yellow-800 dark:bg-yellow-900 dark:text-yellow-200',
      'Hybrid': 'bg-teal-100 text-teal-800 dark:bg-teal-900 dark:text-teal-200',
    };
    return colors[fuelType] || 'bg-gray-100 text-gray-800 dark:bg-gray-700 dark:text-gray-300';
  };

  const getStatusColor = (status?: string) => {
    if (!status) return 'bg-gray-200 text-gray-700';
    switch (status.toLowerCase()) {
      case 'active': return 'bg-green-100 text-green-800 dark:bg-green-900 dark:text-green-200';
      case 'sold': return 'bg-gray-400 text-white dark:bg-gray-600';
      case 'in repair': return 'bg-yellow-100 text-yellow-800 dark:bg-yellow-900 dark:text-yellow-200';
      case 'out of service': return 'bg-red-100 text-red-800 dark:bg-red-900 dark:text-red-200';
      default: return 'bg-blue-100 text-blue-800 dark:bg-blue-900 dark:text-blue-200';
    }
  };

  const VehicleIcon = ({type}: {type?: string}) => {
    if (type?.toLowerCase() === 'motorcycle' || type?.toLowerCase() === 'scooter') {
      return <Bike aria-hidden="true" className="w-6 h-6 text-primary" />;
    }
    return <Car aria-hidden="true" className="w-6 h-6 text-primary" />;
  };

  return (
    <div className="space-y-4">
      {vehicles.map((vehicle, index) => (
        <motion.div
            key={vehicle.id} // id is string
            initial={{ opacity: 0, y: 20 }}
            animate={{ opacity: 1, y: 0 }}
            transition={{ delay: index * 0.05 }}
        >
        <Card className="hover:shadow-lg transition-shadow duration-200 ease-in-out overflow-hidden">
          <CardHeader className="pb-3 pt-4 px-4 bg-muted/30 dark:bg-muted/20">
            <div className="flex items-center justify-between">
              <div className="flex items-center gap-3">
<<<<<<< HEAD
                {/* vehicle.type (car/motorcycle) is not in DexieVehicleRecord v10. Defaulting to Car icon. */}
                <Car aria-hidden="true" className="w-6 h-6 text-primary" />
                <CardTitle className="text-lg font-semibold">
                  {vehicle.name} {/* Use vehicle.name */}
=======
                <VehicleIcon type={vehicle.type} />
                <CardTitle className="text-lg font-semibold">
                  {vehicle.name}
>>>>>>> 2f835b9d
                </CardTitle>
                {vehicle.status && (
                  <Badge variant="outline" className={`${getStatusColor(vehicle.status)} text-xs border-none`}>{vehicle.status}</Badge>
                )}
              </div>
              <div className="flex items-center space-x-1">
                {onEdit && vehicle.id && (
                  <Button variant="ghost" size="icon" onClick={() => onEdit(vehicle)} className="text-muted-foreground hover:text-primary h-8 w-8" aria-label={`Edit ${vehicle.name}`}>
                    <Edit3 aria-hidden="true" className="w-4 h-4" />
                  </Button>
                )}
                {onDelete && vehicle.id && (
                  <Button variant="ghost" size="icon" onClick={() => onDelete(vehicle.id!)} className="text-destructive hover:text-destructive/80 h-8 w-8" aria-label={`Delete ${vehicle.name}`}>
                    <Trash2 aria-hidden="true" className="w-4 h-4" />
                  </Button>
                )}
              </div>
            </div>
            {vehicle.registrationNumber && <p className="text-sm text-muted-foreground mt-1 font-mono tracking-wider">{vehicle.registrationNumber}</p>}
          </CardHeader>
          <CardContent className="p-4 space-y-3">
            <div className="grid grid-cols-2 sm:grid-cols-3 md:grid-cols-4 gap-x-4 gap-y-2 text-sm">
              {vehicle.make && vehicle.model && (
<<<<<<< HEAD
                <div className="flex items-center text-muted-foreground"><Package aria-hidden="true" className="w-4 h-4 mr-2 text-gray-400" />Make/Model: <span className="text-foreground ml-1">{vehicle.make} {vehicle.model}</span></div>
=======
                <div className="flex items-center text-muted-foreground"><Package aria-hidden="true" className="w-4 h-4 mr-1.5 text-gray-400" />Make/Model: <span className="text-foreground ml-1">{vehicle.make} {vehicle.model}</span></div>
>>>>>>> 2f835b9d
              )}
              {/* vehicle.year is not in DexieVehicleRecord v10. Commenting out.
              {vehicle.year && (
                <div className="flex items-center text-muted-foreground"><CalendarDays aria-hidden="true" className="w-4 h-4 mr-1.5 text-gray-400" />Year: <span className="text-foreground ml-1">{vehicle.year}</span></div>
              )}
<<<<<<< HEAD
              */}
              {/* vehicle.mileage is not in DexieVehicleRecord v10. Commenting out.
              {vehicle.mileage !== undefined && (
                <div className="flex items-center text-muted-foreground"><Gauge aria-hidden="true" className="w-4 h-4 mr-2 text-gray-400" />Mileage: <span className="text-foreground ml-1">{vehicle.mileage} {vehicle.fuelType === 'Electric' ? 'km/charge' : 'km/l'}</span></div>
=======
              {vehicle.color && (
                <div className="flex items-center text-muted-foreground"><Palette aria-hidden="true" className="w-4 h-4 mr-1.5 text-gray-400" />Color: <span className="text-foreground ml-1">{vehicle.color}</span></div>
>>>>>>> 2f835b9d
              )}
              */}
              {/* vehicle.owner is not in DexieVehicleRecord v10. Commenting out.
              {vehicle.owner && (
                <div className="flex items-center text-muted-foreground"><UserCircle aria-hidden="true" className="w-4 h-4 mr-1.5 text-gray-400" />Owner: <span className="text-foreground ml-1">{vehicle.owner}</span></div>
              )}
              {vehicle.fuelType && (
                <div className="flex items-center text-muted-foreground">
                  <TrendingUp aria-hidden="true" className="w-4 h-4 mr-1.5 text-gray-400" />Fuel: <Badge variant="outline" className={`${getFuelTypeColor(vehicle.fuelType)} border-none text-xs ml-1`}>{vehicle.fuelType}</Badge>
                </div>
              )}
              {vehicle.currentOdometer !== undefined && (
                <div className="flex items-center text-muted-foreground"><Gauge aria-hidden="true" className="w-4 h-4 mr-1.5 text-gray-400" />Odometer: <span className="text-foreground ml-1">{vehicle.currentOdometer.toLocaleString()} km</span></div>
              )}
<<<<<<< HEAD
              */}
              {/* vehicle.insurance_provider is not in DexieVehicleRecord v10. Commenting out.
              {vehicle.insurance_provider && (
                <div className="flex items-center text-muted-foreground"><ShieldCheck aria-hidden="true" className="w-4 h-4 mr-2 text-gray-400" />Insurer: <span className="text-foreground ml-1">{vehicle.insurance_provider}</span></div>
=======
              {vehicle.fuelEfficiency && (
                <div className="flex items-center text-muted-foreground"><Route aria-hidden="true" className="w-4 h-4 mr-1.5 text-gray-400" />Efficiency: <span className="text-foreground ml-1">{vehicle.fuelEfficiency}</span></div>
              )}
              {vehicle.purchaseDate && (
                <div className="flex items-center text-muted-foreground"><ShoppingCart aria-hidden="true" className="w-4 h-4 mr-1.5 text-gray-400" />Purchased: <span className="text-foreground ml-1">{isValid(parseISO(vehicle.purchaseDate)) ? format(parseISO(vehicle.purchaseDate), 'PPP') : 'N/A'}</span></div>
              )}
               {vehicle.purchasePrice !== undefined && (
                <div className="flex items-center text-muted-foreground"><ShoppingCart aria-hidden="true" className="w-4 h-4 mr-1.5 text-gray-400" />Price: <span className="text-foreground ml-1">{DataValidator.formatCurrency(vehicle.purchasePrice)}</span></div>
              )}
            </div>

            <Separator className="my-3"/>

            <CardDescription className="text-xs font-semibold mb-1">Insurance & Compliance</CardDescription>
            <div className="grid grid-cols-2 sm:grid-cols-3 md:grid-cols-4 gap-x-4 gap-y-2 text-sm">
              {vehicle.insuranceProvider && (
                <div className="flex items-center text-muted-foreground"><ShieldCheck aria-hidden="true" className="w-4 h-4 mr-1.5 text-gray-400" />Insurer: <span className="text-foreground ml-1">{vehicle.insuranceProvider}</span></div>
              )}
              {vehicle.insurancePolicyNumber && (
                <div className="flex items-center text-muted-foreground"><FileText aria-hidden="true" className="w-4 h-4 mr-1.5 text-gray-400" />Policy#: <span className="text-foreground ml-1">{vehicle.insurancePolicyNumber}</span></div>
>>>>>>> 2f835b9d
              )}
              */}
              {/* vehicle.insurance_premium is not in DexieVehicleRecord v10. Commenting out.
              {vehicle.insurance_premium !== undefined && (
                <div className="flex items-center text-muted-foreground"><ShieldCheck aria-hidden="true" className="w-4 h-4 mr-1.5 text-gray-400" />Premium: <span className="text-foreground ml-1">{DataValidator.formatCurrency(vehicle.insurance_premium)} {vehicle.insurance_frequency && `(${vehicle.insurance_frequency})`}</span></div>
              )}
<<<<<<< HEAD
              */}
              {vehicle.insuranceExpiryDate && ( // Use vehicle.insuranceExpiryDate
                <div className={`flex items-center text-muted-foreground ${isInsuranceExpiringSoon(vehicle.insuranceExpiryDate) ? 'font-semibold text-orange-600 dark:text-orange-400' : ''}`}>
                    <CalendarDays aria-hidden="true" className="w-4 h-4 mr-2 text-gray-400" />
                    Renewal: <span className="ml-1">{isValid(parseISO(vehicle.insuranceExpiryDate)) ? format(parseISO(vehicle.insuranceExpiryDate), 'PPP') : 'N/A'}</span>
                    {isInsuranceExpiringSoon(vehicle.insuranceExpiryDate) && <Badge variant="destructive" className="ml-2 text-xs">Expiring Soon</Badge>}
=======
              {vehicle.insuranceExpiryDate && (
                <div className={`flex items-center text-muted-foreground ${isDateApproaching(vehicle.insuranceExpiryDate) ? 'font-semibold text-orange-600 dark:text-orange-400' : ''} ${isDateInPast(vehicle.insuranceExpiryDate) ? 'text-red-600 dark:text-red-400' : ''}`}>
                    <CalendarDays aria-hidden="true" className="w-4 h-4 mr-1.5 text-gray-400" />
                    Ins. Due: <span className="ml-1">{isValid(parseISO(vehicle.insuranceExpiryDate)) ? format(parseISO(vehicle.insuranceExpiryDate), 'PPP') : 'N/A'}</span>
                    {isDateApproaching(vehicle.insuranceExpiryDate) && !isDateInPast(vehicle.insuranceExpiryDate) && <Badge variant="outline" className="ml-2 text-xs border-orange-500 text-orange-600">Soon</Badge>}
                    {isDateInPast(vehicle.insuranceExpiryDate) && <Badge variant="destructive" className="ml-2 text-xs">Expired</Badge>}
                </div>
              )}
              {vehicle.next_pollution_check && (
                 <div className={`flex items-center text-muted-foreground ${isDateApproaching(vehicle.next_pollution_check) ? 'font-semibold text-orange-600 dark:text-orange-400' : ''} ${isDateInPast(vehicle.next_pollution_check) ? 'text-red-600 dark:text-red-400' : ''}`}>
                    <Cog aria-hidden="true" className="w-4 h-4 mr-1.5 text-gray-400" />
                    PUCC Due: <span className="ml-1">{isValid(parseISO(vehicle.next_pollution_check)) ? format(parseISO(vehicle.next_pollution_check), 'PPP') : 'N/A'}</span>
                    {isDateApproaching(vehicle.next_pollution_check) && !isDateInPast(vehicle.next_pollution_check) && <Badge variant="outline" className="ml-2 text-xs border-orange-500 text-orange-600">Soon</Badge>}
                    {isDateInPast(vehicle.next_pollution_check) && <Badge variant="destructive" className="ml-2 text-xs">Expired</Badge>}
                </div>
              )}
            </div>

            {(vehicle.tracking_type || vehicle.location || vehicle.tracking_last_service_odometer !== undefined || vehicle.repair_estimate !== undefined || vehicle.engineNumber || vehicle.chassisNumber || vehicle.notes ) && <Separator className="my-3"/>}

            {(vehicle.tracking_type || vehicle.location || vehicle.tracking_last_service_odometer !== undefined || vehicle.repair_estimate !== undefined) &&
                <CardDescription className="text-xs font-semibold mb-1">Tracking & Service</CardDescription>}
            <div className="grid grid-cols-2 sm:grid-cols-3 md:grid-cols-4 gap-x-4 gap-y-2 text-sm">
              {vehicle.tracking_type && (
                <div className="flex items-center text-muted-foreground"><StatusTag aria-hidden="true" className="w-4 h-4 mr-1.5 text-gray-400" />Tracking: <span className="text-foreground ml-1">{vehicle.tracking_type}</span></div>
              )}
              {vehicle.location && (
                <div className="flex items-center text-muted-foreground"><MapPin aria-hidden="true" className="w-4 h-4 mr-1.5 text-gray-400" />Location: <span className="text-foreground ml-1">{vehicle.location}</span></div>
              )}
              {vehicle.tracking_last_service_odometer !== undefined && (
                <div className="flex items-center text-muted-foreground"><ClockHistory aria-hidden="true" className="w-4 h-4 mr-1.5 text-gray-400" />Last Serviced: <span className="text-foreground ml-1">{vehicle.tracking_last_service_odometer.toLocaleString()} km</span></div>
              )}
              {vehicle.repair_estimate !== undefined && vehicle.repair_estimate > 0 && (
                <div className="flex items-center text-muted-foreground"><Wrench aria-hidden="true" className="w-4 h-4 mr-1.5 text-gray-400" />Repair Est: <span className="text-foreground ml-1">{DataValidator.formatCurrency(vehicle.repair_estimate)}</span></div>
              )}
            </div>

            {(vehicle.engineNumber || vehicle.chassisNumber) && <Separator className="my-3"/>}
            {(vehicle.engineNumber || vehicle.chassisNumber) &&
                <CardDescription className="text-xs font-semibold mb-1">Identifiers</CardDescription>}
            <div className="grid grid-cols-1 sm:grid-cols-2 gap-x-4 gap-y-2 text-sm">
                {vehicle.engineNumber && (
                    <div className="flex items-center text-muted-foreground"><Cog aria-hidden="true" className="w-4 h-4 mr-1.5 text-gray-400" />Engine#: <span className="text-foreground ml-1 font-mono text-xs">{vehicle.engineNumber}</span></div>
                )}
                {vehicle.chassisNumber && (
                    <div className="flex items-center text-muted-foreground"><Package aria-hidden="true" className="w-4 h-4 mr-1.5 text-gray-400" />Chassis#: <span className="text-foreground ml-1 font-mono text-xs">{vehicle.chassisNumber}</span></div>
                )}
            </div>

            {vehicle.notes && <Separator className="my-3"/> }
            {vehicle.notes && (
              <div>
                <CardDescription className="text-xs font-semibold mb-1">Notes</CardDescription>
                <p className="text-xs text-muted-foreground whitespace-pre-wrap">{vehicle.notes}</p>
              </div>
            )}

            {/* Collapsible Section for Mock Data (Future Enhancement) */}
            <div className="mt-3 pt-3 border-t border-dashed">
              <Collapsible open={expandedVehicleId === vehicle.id} onOpenChange={(open) => setExpandedVehicleId(open ? vehicle.id! : null)}>
                <CollapsibleTrigger asChild>
                  <Button variant="link" size="sm" className="h-8 p-1 w-full justify-start text-xs text-primary hover:bg-muted/50">
                    Show Related Data (e.g., Expenses, Maintenance - Mock)
                    <ChevronDown aria-hidden="true" className={`w-3 h-3 ml-auto transform transition-transform ${expandedVehicleId === vehicle.id ? 'rotate-180' : ''}`} />
                  </Button>
                </CollapsibleTrigger>
                <CollapsibleContent className="mt-2 space-y-2 text-xs pl-2">
                  {(mockInsurancePolicies[vehicle.id!] && mockInsurancePolicies[vehicle.id!].length > 0) ? (
                    <div className="bg-blue-50 dark:bg-blue-900/20 rounded-md p-2">
                      <div className="flex items-center gap-2 mb-1">
                        <Shield aria-hidden="true" className="w-3 h-3 text-blue-600" />
                        <span className="text-xs font-medium text-blue-800 dark:text-blue-200">Linked Insurance Policies (Mock)</span>
                      </div>
                       <p className="text-muted-foreground italic text-xs">Mock policy display needs review.</p>
                    </div>
                  ) : <p className="text-muted-foreground italic text-xs">No linked insurance policies (mock).</p>}

                  {(mockRelatedExpenses[vehicle.id!] && mockRelatedExpenses[vehicle.id!].length > 0) ? (
                    <div className="bg-green-50 dark:bg-green-900/20 rounded-md p-2">
                      <div className="flex items-center gap-2 mb-1">
                        <Receipt aria-hidden="true" className="w-3 h-3 text-green-600" />
                        <span className="text-xs font-medium text-green-800 dark:text-green-200">Linked Expenses (Mock)</span>
                      </div>
                        <p className="text-muted-foreground italic text-xs">Mock expense display needs review.</p>
                      </div>
                    </div>
                  ) : <p className="text-muted-foreground italic text-xs">No linked expenses (mock).</p>}
                </CollapsibleContent>
              </Collapsible>
            </div>
          </CardContent>
        </Card>
        </motion.div>
      ))}
    </div>
  );
}
>>>>>>> 2f835b9d
                </div>
              )}
            </div>

            {/* Related Data Collapsible Section - vehicle.id is now string */}
            <div className="mt-3 pt-2 border-t border-dashed">
              <Collapsible open={expandedVehicleId === vehicle.id} onOpenChange={(open) => setExpandedVehicleId(open ? vehicle.id! : null)}>
                <CollapsibleTrigger asChild>
                  <Button variant="ghost" size="sm" className="h-8 p-2 w-full justify-start text-xs text-muted-foreground hover:bg-muted/50">
                    View Related Data
                    <ChevronDown aria-hidden="true" className={`w-3 h-3 ml-auto transform transition-transform ${expandedVehicleId === vehicle.id ? 'rotate-180' : ''}`} />
                  </Button>
                </CollapsibleTrigger>
                <CollapsibleContent className="mt-3 space-y-3 text-xs pl-2">
                  {/* Related Insurance (Mock) - Keyed by string vehicle.id */}
                  {(mockInsurancePolicies[vehicle.id!] && mockInsurancePolicies[vehicle.id!].length > 0) ? (
                    <div className="bg-blue-50 dark:bg-blue-900/20 rounded-md p-2">
                      <div className="flex items-center gap-2 mb-1">
                        <Shield aria-hidden="true" className="w-3 h-3 text-blue-600" />
                        <span className="text-xs font-medium text-blue-800 dark:text-blue-200">Insurance Policies</span>
                      </div>
                      {/* Ensure DataValidator.formatCurrency is available or remove if insurance_premium is not used
                      {mockInsurancePolicies[vehicle.id!]?.map(policy => (
                        <div key={policy.id} className="text-blue-700 dark:text-blue-300">
                          {policy.insurer} - {DataValidator.formatCurrency(policy.premium)} (Exp: {format(parseISO(policy.expiryDate), 'PP')})
                        </div>
                      ))}
                      */}
                       <p className="text-muted-foreground italic">Mock policy display needs review.</p>
                    </div>
                  ) : <p className="text-muted-foreground italic">No linked insurance policies (mock).</p>}

                  {/* Recent Expenses (Mock) - Keyed by string vehicle.id */}
                  {(mockRelatedExpenses[vehicle.id!] && mockRelatedExpenses[vehicle.id!].length > 0) ? (
                    <div className="bg-green-50 dark:bg-green-900/20 rounded-md p-2">
                      <div className="flex items-center gap-2 mb-1">
                        <Receipt aria-hidden="true" className="w-3 h-3 text-green-600" />
                        <span className="text-xs font-medium text-green-800 dark:text-green-200">Recent Expenses</span>
                      </div>
                      <div className="space-y-0.5">
                        {/* Ensure DataValidator.formatCurrency is available
                        {mockRelatedExpenses[vehicle.id!]?.slice(0, 3).map(expense => (
                          <div key={expense.id} className="text-green-700 dark:text-green-300 flex justify-between">
                            <span>{expense.tag}</span>
                            <span>{DataValidator.formatCurrency(expense.amount)}</span>
                          </div>
                        ))}
                        */}
                        <p className="text-muted-foreground italic">Mock expense display needs review.</p>
                      </div>
                    </div>
                  ) : <p className="text-muted-foreground italic">No linked expenses (mock).</p>}
                </CollapsibleContent>
              </Collapsible>
            </div>
          </CardContent>
        </Card>
        </motion.div>
      ))}
    </div>
  );
}<|MERGE_RESOLUTION|>--- conflicted
+++ resolved
@@ -1,18 +1,4 @@
 import React, { useState } from 'react';
-<<<<<<< HEAD
-import { Card, CardContent, CardHeader, CardTitle } from "@/components/ui/card";
-import { Button } from "@/components/ui/button";
-import { Trash2, Edit3, ShieldCheck, Gauge, UserCircle, CalendarDays, Car, ChevronDown, Shield, Receipt, Package } from "lucide-react"; // Removed Bike, Tag. Added Package for Make/Model.
-import { Vehicle } from "@/db"; // Vehicle is DexieVehicleRecord
-// import { DataValidator } from "@/services/data-validator"; // DataValidator.formatCurrency might be needed if insurance_premium comes back
-import { Collapsible, CollapsibleContent, CollapsibleTrigger } from "@/components/ui/collapsible";
-import { motion } from "framer-motion";
-import { format, parseISO, isValid } from 'date-fns';
-import { Badge } from "@/components/ui/badge"; // Import Badge
-
-interface VehicleListProps {
-  vehicles: Vehicle[]; // Now DexieVehicleRecord[]
-=======
 import { Card, CardContent, CardHeader, CardTitle, CardDescription } from "@/components/ui/card";
 import { Button } from "@/components/ui/button";
 import {
@@ -29,7 +15,6 @@
 
 interface VehicleListProps {
   vehicles: Vehicle[];
->>>>>>> 2f835b9d
   onDelete?: (vehicleId: string) => void;
   onEdit?: (vehicle: Vehicle) => void;
 }
@@ -66,11 +51,7 @@
     today.setHours(0,0,0,0); // Compare date parts only
     const diffTime = targetDate.getTime() - today.getTime();
     const diffDays = Math.ceil(diffTime / (1000 * 60 * 60 * 24));
-<<<<<<< HEAD
-    return diffDays <= 30 && diffDays >= 0;
-=======
     return diffDays >= 0 && diffDays <= days;
->>>>>>> 2f835b9d
   };
 
   const getFuelTypeColor = (fuelType?: string) => {
@@ -116,16 +97,9 @@
           <CardHeader className="pb-3 pt-4 px-4 bg-muted/30 dark:bg-muted/20">
             <div className="flex items-center justify-between">
               <div className="flex items-center gap-3">
-<<<<<<< HEAD
-                {/* vehicle.type (car/motorcycle) is not in DexieVehicleRecord v10. Defaulting to Car icon. */}
-                <Car aria-hidden="true" className="w-6 h-6 text-primary" />
-                <CardTitle className="text-lg font-semibold">
-                  {vehicle.name} {/* Use vehicle.name */}
-=======
                 <VehicleIcon type={vehicle.type} />
                 <CardTitle className="text-lg font-semibold">
                   {vehicle.name}
->>>>>>> 2f835b9d
                 </CardTitle>
                 {vehicle.status && (
                   <Badge variant="outline" className={`${getStatusColor(vehicle.status)} text-xs border-none`}>{vehicle.status}</Badge>
@@ -149,25 +123,14 @@
           <CardContent className="p-4 space-y-3">
             <div className="grid grid-cols-2 sm:grid-cols-3 md:grid-cols-4 gap-x-4 gap-y-2 text-sm">
               {vehicle.make && vehicle.model && (
-<<<<<<< HEAD
-                <div className="flex items-center text-muted-foreground"><Package aria-hidden="true" className="w-4 h-4 mr-2 text-gray-400" />Make/Model: <span className="text-foreground ml-1">{vehicle.make} {vehicle.model}</span></div>
-=======
                 <div className="flex items-center text-muted-foreground"><Package aria-hidden="true" className="w-4 h-4 mr-1.5 text-gray-400" />Make/Model: <span className="text-foreground ml-1">{vehicle.make} {vehicle.model}</span></div>
->>>>>>> 2f835b9d
               )}
               {/* vehicle.year is not in DexieVehicleRecord v10. Commenting out.
               {vehicle.year && (
                 <div className="flex items-center text-muted-foreground"><CalendarDays aria-hidden="true" className="w-4 h-4 mr-1.5 text-gray-400" />Year: <span className="text-foreground ml-1">{vehicle.year}</span></div>
               )}
-<<<<<<< HEAD
-              */}
-              {/* vehicle.mileage is not in DexieVehicleRecord v10. Commenting out.
-              {vehicle.mileage !== undefined && (
-                <div className="flex items-center text-muted-foreground"><Gauge aria-hidden="true" className="w-4 h-4 mr-2 text-gray-400" />Mileage: <span className="text-foreground ml-1">{vehicle.mileage} {vehicle.fuelType === 'Electric' ? 'km/charge' : 'km/l'}</span></div>
-=======
               {vehicle.color && (
                 <div className="flex items-center text-muted-foreground"><Palette aria-hidden="true" className="w-4 h-4 mr-1.5 text-gray-400" />Color: <span className="text-foreground ml-1">{vehicle.color}</span></div>
->>>>>>> 2f835b9d
               )}
               */}
               {/* vehicle.owner is not in DexieVehicleRecord v10. Commenting out.
@@ -182,12 +145,6 @@
               {vehicle.currentOdometer !== undefined && (
                 <div className="flex items-center text-muted-foreground"><Gauge aria-hidden="true" className="w-4 h-4 mr-1.5 text-gray-400" />Odometer: <span className="text-foreground ml-1">{vehicle.currentOdometer.toLocaleString()} km</span></div>
               )}
-<<<<<<< HEAD
-              */}
-              {/* vehicle.insurance_provider is not in DexieVehicleRecord v10. Commenting out.
-              {vehicle.insurance_provider && (
-                <div className="flex items-center text-muted-foreground"><ShieldCheck aria-hidden="true" className="w-4 h-4 mr-2 text-gray-400" />Insurer: <span className="text-foreground ml-1">{vehicle.insurance_provider}</span></div>
-=======
               {vehicle.fuelEfficiency && (
                 <div className="flex items-center text-muted-foreground"><Route aria-hidden="true" className="w-4 h-4 mr-1.5 text-gray-400" />Efficiency: <span className="text-foreground ml-1">{vehicle.fuelEfficiency}</span></div>
               )}
@@ -208,21 +165,12 @@
               )}
               {vehicle.insurancePolicyNumber && (
                 <div className="flex items-center text-muted-foreground"><FileText aria-hidden="true" className="w-4 h-4 mr-1.5 text-gray-400" />Policy#: <span className="text-foreground ml-1">{vehicle.insurancePolicyNumber}</span></div>
->>>>>>> 2f835b9d
               )}
               */}
               {/* vehicle.insurance_premium is not in DexieVehicleRecord v10. Commenting out.
               {vehicle.insurance_premium !== undefined && (
                 <div className="flex items-center text-muted-foreground"><ShieldCheck aria-hidden="true" className="w-4 h-4 mr-1.5 text-gray-400" />Premium: <span className="text-foreground ml-1">{DataValidator.formatCurrency(vehicle.insurance_premium)} {vehicle.insurance_frequency && `(${vehicle.insurance_frequency})`}</span></div>
               )}
-<<<<<<< HEAD
-              */}
-              {vehicle.insuranceExpiryDate && ( // Use vehicle.insuranceExpiryDate
-                <div className={`flex items-center text-muted-foreground ${isInsuranceExpiringSoon(vehicle.insuranceExpiryDate) ? 'font-semibold text-orange-600 dark:text-orange-400' : ''}`}>
-                    <CalendarDays aria-hidden="true" className="w-4 h-4 mr-2 text-gray-400" />
-                    Renewal: <span className="ml-1">{isValid(parseISO(vehicle.insuranceExpiryDate)) ? format(parseISO(vehicle.insuranceExpiryDate), 'PPP') : 'N/A'}</span>
-                    {isInsuranceExpiringSoon(vehicle.insuranceExpiryDate) && <Badge variant="destructive" className="ml-2 text-xs">Expiring Soon</Badge>}
-=======
               {vehicle.insuranceExpiryDate && (
                 <div className={`flex items-center text-muted-foreground ${isDateApproaching(vehicle.insuranceExpiryDate) ? 'font-semibold text-orange-600 dark:text-orange-400' : ''} ${isDateInPast(vehicle.insuranceExpiryDate) ? 'text-red-600 dark:text-red-400' : ''}`}>
                     <CalendarDays aria-hidden="true" className="w-4 h-4 mr-1.5 text-gray-400" />
@@ -320,7 +268,6 @@
     </div>
   );
 }
->>>>>>> 2f835b9d
                 </div>
               )}
             </div>
