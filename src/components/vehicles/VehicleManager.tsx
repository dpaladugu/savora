--- conflicted
+++ resolved
@@ -17,20 +17,6 @@
   const [showAddForm, setShowAddForm] = useState(false);
   const [editingVehicle, setEditingVehicle] = useState<Vehicle | null>(null);
   const { toast } = useToast();
-<<<<<<< HEAD
-  const { user } = useAuth(); // Get user from auth context
-
-  // orderBy 'name' and filter by user_id if user is available
-  const vehicles = useLiveQuery(async () => {
-    if (!user?.uid) return []; // Or handle appropriately if user must be logged in
-    return await db.vehicles
-      .where('user_id').equals(user.uid)
-      .orderBy('name')
-      .toArray();
-  }, [user?.uid], []); // Re-run query if user.uid changes
-
-  const isLoading = vehicles === undefined && user !== undefined; // Adjust loading based on user state too
-=======
   const { user } = useAuth();
 
   // orderBy 'name' and filter by user_id if user is available
@@ -42,7 +28,6 @@
   }, [user?.uid], []);
 
   const isLoading = vehicles === undefined && user !== undefined;
->>>>>>> e287d2b6
 
   // vehicleFormData is what comes from AddVehicleForm, based on VehicleData
   const handleAddVehicle = async (vehicleFormData: Omit<VehicleData, 'id'>) => {
@@ -92,19 +77,6 @@
         notes: vehicleFormData.notes,
       };
 
-<<<<<<< HEAD
-      const recordToSave: Partial<Vehicle> = { ...vehicleRecord };
-
-      if (editingVehicle && editingVehicle.id) {
-        // For updates, we don't change the user_id. It should already match.
-        // Or, add a check: if (editingVehicle.user_id !== user.uid) { throw new Error("Cannot edit vehicle of another user."); }
-        await db.vehicles.update(editingVehicle.id, recordToSave);
-        toast({ title: "Vehicle Updated", description: `${recordToSave.name} has been successfully updated.` });
-      } else {
-        // Add new vehicle, include user_id
-        recordToSave.user_id = user.uid;
-        await db.vehicles.add(recordToSave as Vehicle);
-=======
       const recordToSave: Partial<Vehicle> = { ...vehicleRecord, user_id: user.uid };
 
       if (editingVehicle && editingVehicle.id) {
@@ -114,7 +86,6 @@
       } else {
         // The service handles adding 'id', 'created_at', and 'updated_at'.
         await VehicleService.addVehicle(recordToSave as Omit<Vehicle, 'id'>);
->>>>>>> e287d2b6
         toast({ title: "Vehicle Added", description: `${recordToSave.name} has been successfully added.` });
       }
 
@@ -135,11 +106,7 @@
     const vehicleName = vehicleToDelete?.name || "this vehicle";
     if (window.confirm(`Are you sure you want to delete ${vehicleName}? This action cannot be undone.`)) {
       try {
-<<<<<<< HEAD
-        await db.vehicles.delete(vehicleId);
-=======
         await VehicleService.deleteVehicle(vehicleId);
->>>>>>> e287d2b6
         toast({ title: "Vehicle Deleted", description: `${vehicleName} has been successfully deleted.` });
       } catch (error) {
         console.error("Failed to delete vehicle:", error);
