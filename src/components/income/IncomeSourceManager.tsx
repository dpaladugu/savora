--- conflicted
+++ resolved
@@ -295,11 +295,7 @@
       <DialogContent className="sm:max-w-md" aria-describedby="add-income-source-description">
         <DialogHeader>
           <DialogTitle>{formData.id ? 'Edit' : 'Add'} Income Source</DialogTitle>
-<<<<<<< HEAD
-          <DialogDescription>
-=======
           <DialogDescription id="add-income-source-description">
->>>>>>> 10d5fac6
             {formData.id ? 'Update the details of your income source.' : 'Add a new source of income to track.'}
           </DialogDescription>
         </DialogHeader>
