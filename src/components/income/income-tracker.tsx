
import { motion } from "framer-motion";
import React, { useState, useEffect, useCallback } from "react";
import { Plus, DollarSign, Search, Filter, Trash2, Edit, Loader2, AlertTriangle as AlertTriangleIcon, CalendarDays } from "lucide-react";
import { Button } from "@/components/ui/button";
import { Card, CardContent, CardHeader, CardTitle } from "@/components/ui/card";
import { Input } from "@/components/ui/input";
import { Select, SelectContent, SelectItem, SelectTrigger, SelectValue } from "@/components/ui/select";
import { Textarea } from "@/components/ui/textarea";
import { Popover, PopoverTrigger, PopoverContent } from "@/components/ui/popover";
import { Calendar } from "@/components/ui/calendar";
import { Dialog, DialogContent, DialogHeader, DialogTitle, DialogFooter } from "@/components/ui/dialog";
import { useToast } from "@/hooks/use-toast";
import { useAuth } from "@/contexts/auth-context";
import { db } from "@/db";
import { IncomeSourceData } from '@/types/jsonPreload';
import { DexieAccountRecord } from '@/db';
<<<<<<< HEAD
import { DataValidator } from '@/services/data-validator';
import { TagsInput } from '@/components/tags/TagsInput'; // Import TagsInput
=======
import { formatCurrency } from '@/lib/format-utils'; // Import from new utility file
import { TagsInput } from '@/components/tags/TagsInput';
>>>>>>> 02bac9b3
import { useLiveQuery } from "dexie-react-hooks";
import { format, parseISO, isValidDate } from 'date-fns';
import {
  AlertDialog,
  AlertDialogAction,
  AlertDialogCancel,
  AlertDialogContent,
  AlertDialogDescription,
  AlertDialogFooter,
  AlertDialogHeader,
  AlertDialogTitle as AlertDialogTitleComponent,
} from "@/components/ui/alert-dialog";

// This is the type for records in db.incomes (defined in SavoraDB class in db.ts)
// It should align with AppIncome interface if AppIncome is the intended structure for Dexie.
// Assuming AppIncome is the structure for db.incomes.
// Define the AppIncome interface to match the new Dexie schema for 'incomes' (v16)
export interface AppIncome {
  id: string; // UUID
  user_id?: string;
  date: string; // YYYY-MM-DD
  amount: number;
  category: string;
  source_name?: string; // Name of the income source (e.g., "Salary", "Freelance Project X") - previously 'source'
  description?: string; // More detailed description of the income
  frequency?: 'one-time' | 'monthly' | 'quarterly' | 'yearly' | 'weekly' | 'bi-weekly' | string;
  tags_flat?: string; // Comma-separated for Dexie FTS
  account_id?: string; // FK to Accounts table (where it was received)
  // Denormalized fields for display (optional, can be fetched via relations)
  // source_id?: string; // Optional: if you want to store relation to IncomeSources table
  // account_name?: string;
  created_at?: string; // ISO string
  updated_at?: string; // ISO string
}


// Form data type
type IncomeFormData = Partial<Omit<AppIncome, 'amount' | 'created_at' | 'updated_at' | 'user_id'>> & {
  amount?: string; // Amount as string for form input
  tags?: string[]; // For tag input component
};

const INCOME_CATEGORIES = ['Salary', 'Freelance', 'Investment', 'Rental', 'Bonus', 'Gift', 'Other'] as const;
const INCOME_FREQUENCIES = ['one-time', 'monthly', 'quarterly', 'yearly', 'weekly', 'bi-weekly'] as const;


export function IncomeTracker() {
  const { user } = useAuth();
  const { toast } = useToast();

  const [showAddForm, setShowAddForm] = useState(false);
  const [editingIncome, setEditingIncome] = useState<AppIncome | null>(null);
  const [incomeToDelete, setIncomeToDelete] = useState<AppIncome | null>(null);
  const [searchTerm, setSearchTerm] = useState("");

  const liveIncomes = useLiveQuery(async () => {
    if (!user?.uid) return [];
    let query = db.incomes.where('user_id').equals(user.uid);
    
    const userIncomes = await query.toArray(); // Fetch all user incomes first

    if (searchTerm) {
      const lowerSearchTerm = searchTerm.toLowerCase();
      return userIncomes.filter(income =>
        (income.source_name && income.source_name.toLowerCase().includes(lowerSearchTerm)) ||
        (income.description && income.description.toLowerCase().includes(lowerSearchTerm)) ||
        income.category.toLowerCase().includes(lowerSearchTerm)
      ).sort((a, b) => parseISO(b.date).getTime() - parseISO(a.date).getTime());
    }
    return userIncomes.sort((a, b) => parseISO(b.date).getTime() - parseISO(a.date).getTime());
  }, [user?.uid, searchTerm], []);

  const incomes = liveIncomes || [];

  // These handlers would be part of IncomeTracker if form submission is managed here
  // For now, AddIncomeForm handles its own submission.
  // const handleAddIncome = async (formData: Omit<AppIncome, 'id' | 'created_at' | 'updated_at'>) => { /* ... */ };
  // const handleUpdateIncome = async (id: string, formData: Omit<AppIncome, 'id' | 'created_at' | 'updated_at'>) => { /* ... */ };


  const handleAddNew = () => {
    setEditingIncome(null);
    setShowAddForm(true);
  };

  const handleOpenEditForm = (income: AppIncome) => {
    setEditingIncome(income);
    setShowAddForm(true);
  };

  const openDeleteConfirm = (income: AppIncome) => {
    setIncomeToDelete(income);
  };

  const handleDeleteIncomeExecute = async () => {
    if (!incomeToDelete || !incomeToDelete.id) return;
    try {
      await db.incomes.delete(incomeToDelete.id);
      toast({ title: "Success", description: `Income "${incomeToDelete.source}" deleted.` });
    } catch (error) {
      console.error("Error deleting income:", error);
      toast({ title: "Error", description: "Could not delete income.", variant: "destructive" });
    } finally {
      setIncomeToDelete(null);
    }
  };

  const totalMonthlyIncome = incomes
    .filter(inc => inc.frequency === 'monthly') // Consider only active if status field is added
    .reduce((sum, inc) => sum + Number(inc.amount || 0), 0);

  const getCategoryColor = (category: string) => {
    const colors: Record<string, string> = {
      'salary': 'bg-blue-100 text-blue-800 dark:bg-blue-900 dark:text-blue-200',
      'rental': 'bg-green-100 text-green-800 dark:bg-green-900 dark:text-green-200',
      'side-business': 'bg-purple-100 text-purple-800 dark:bg-purple-900 dark:text-purple-200',
      'investment': 'bg-yellow-100 text-yellow-800 dark:bg-yellow-900 dark:text-yellow-200',
      'other': 'bg-gray-100 text-gray-800 dark:bg-gray-900 dark:text-gray-200',
    };
    return colors[category] || colors['other'];
  };

  return (
    <div className="space-y-6 p-4 md:p-6">
      <div className="flex flex-col sm:flex-row justify-between items-start sm:items-center gap-4">
        <div>
          <h1 className="text-3xl font-bold tracking-tight text-foreground">Income Tracker</h1>
          <p className="text-muted-foreground">Manage and review your income entries.</p>
        </div>
        <Button onClick={handleAddNew} className="bg-blue-600 hover:bg-blue-700 text-white">
          <Plus className="w-4 h-4 mr-2" />
          Add Income
        </Button>
      </div>

      {/* Summary Card */}
      <Card className="shadow">
        <CardContent className="p-4">
          <div className="flex items-center gap-3">
            <div className="p-2 rounded-lg bg-gradient-green text-white">
              <DollarSign aria-hidden="true" className="w-4 h-4" />
            </div>
            <div>
              <p className="text-sm text-muted-foreground">Monthly Income</p>
              <p className="text-lg font-bold text-foreground">₹{totalMonthlyIncome.toLocaleString()}</p>
            </div>
          </div>
        </CardContent>
      </Card>

      {/* Add/Edit Income Form */}
      {showAddForm && (
        <AddIncomeForm
          initialData={editingIncome} // Pass editingIncome here
          onSubmit={(incomeData) => { // Combined submit handler
            if (editingIncome) {
              handleUpdateIncome(editingIncome.id, incomeData);
            } else {
              handleAddIncome(incomeData);
            }
          }}
          onCancel={() => {
            setShowAddForm(false);
            setEditingIncome(null); // Clear editing state on cancel
          }}
        />
      )}

      {/* Search */}
      <div className="flex gap-3">
        <div className="flex-1 relative">
          <Search aria-hidden="true" className="absolute left-3 top-1/2 transform -translate-y-1/2 text-muted-foreground w-4 h-4" />
          <Input
            placeholder="Search income sources..."
            value={searchTerm}
            onChange={(e) => setSearchTerm(e.target.value)}
            className="pl-10"
            aria-label="Search income by source or category"
          />
        </div>
        <Button variant="outline" aria-label="Filter income entries">
          <Filter className="w-4 h-4" />
        </Button>
      </div>

      {/* Income List */}
      <div className="space-y-3">
        {incomes.map((income, index) => ( // Changed filteredIncomes to incomes to match state
          <motion.div
            key={income.id}
            initial={{ opacity: 0, y: 20 }}
            animate={{ opacity: 1, y: 0 }}
            transition={{ delay: index * 0.05 }}
          >
            <Card className="metric-card border-border/50">
              <CardContent className="p-4">
                <div className="flex items-center justify-between">
                  <div className="flex-1">
                    <div className="flex items-center gap-3 mb-2">
                      <h4 className="font-semibold text-foreground text-lg">
                        {formatCurrency(income.amount)}
                      </h4>
                      <span className={`px-2 py-1 rounded-full text-xs font-medium ${getCategoryColor(income.category)}`}>
                        {income.category}
                      </span>
                      <span className="px-2 py-1 rounded-full text-xs bg-muted text-muted-foreground">
                        {income.frequency}
                      </span>
                    </div>
                    
                    <div className="space-y-1">
                      <p className="font-medium text-foreground">{income.source_name}</p>
                       {income.description && income.description !== income.source_name && (
                        <p className="text-xs text-muted-foreground">{income.description}</p>
                      )}
                      <p className="text-sm text-muted-foreground">
                        Date: {income.date && isValidDate(parseISO(income.date)) ? format(parseISO(income.date), 'PPP') : 'N/A'}
                      </p>
                    </div>
                  </div>
                  
                  <div className="flex gap-1 ml-4">
                    <Button
                      size="sm"
                      variant="ghost"
                      className="h-8 w-8 p-0"
                      onClick={() => handleOpenEditForm(income)}
                      aria-label={`Edit income from ${income.source_name}`}
                    >
                      <Edit className="w-3 h-3" />
                    </Button>
                    <Button
                      size="sm"
                      variant="ghost"
                      className="h-8 w-8 p-0"
                      onClick={() => openDeleteConfirm(income)}
                      aria-label={`Delete income from ${income.source_name}`}
                    >
                      <Trash2 className="w-3 h-3" />
                    </Button>
                  </div>
                </div>
              </CardContent>
            </Card>
          </motion.div>
        ))}
      </div>

      {/* Delete Confirmation Dialog */}
      {incomeToDelete && (
        <AlertDialog open={!!incomeToDelete} onOpenChange={() => setIncomeToDelete(null)}>
          <AlertDialogContent>
            <AlertDialogHeader>
              <AlertDialogTitleComponent className="flex items-center">
                <AlertTriangleIcon aria-hidden="true" className="w-5 h-5 mr-2 text-destructive"/>Are you sure?
              </AlertDialogTitleComponent>
              <AlertDialogDescription>
                This action cannot be undone. This will permanently delete the income from "{incomeToDelete.source_name || 'this entry'}".
              </AlertDialogDescription>
            </AlertDialogHeader>
            <AlertDialogFooter>
              <AlertDialogCancel>Cancel</AlertDialogCancel>
              <AlertDialogAction onClick={handleDeleteIncomeExecute} className="bg-destructive hover:bg-destructive/90">Delete</AlertDialogAction>
            </AlertDialogFooter>
          </AlertDialogContent>
        </AlertDialog>
      )}
    </div>
  );
}

// --- AddIncomeForm Sub-Component ---
interface AddIncomeFormProps {
  initialData?: AppIncome | null;
  onClose: () => void;
  // userId prop removed, will use useAuth internally
}

function AddIncomeForm({ initialData, onClose }: AddIncomeFormProps) {
  const { toast } = useToast();
  const { user } = useAuth(); // Get user from context

  const [formData, setFormData] = useState<IncomeFormData>(() => {
    const defaults: IncomeFormData = {
        amount: '', source_name: '', category: 'Salary', description: '',
        date: format(new Date(), 'yyyy-MM-dd'),
        frequency: 'monthly', tags: [], account_id: '',
    };
    if (initialData) {
      return {
        ...initialData, // Spread initialData first to get all existing fields
        amount: initialData.amount?.toString() || '',
        date: initialData.date ? format(parseISO(initialData.date), 'yyyy-MM-dd') : defaults.date,
        tags: initialData.tags_flat ? initialData.tags_flat.split(',').map(t => t.trim()) : [],
        // user_id will be handled by useEffect or if present in initialData
      };
    }
    return defaults;
  });
  const [isSaving, setIsSaving] = useState(false);
  const [formErrors, setFormErrors] = useState<Partial<Record<keyof IncomeFormData, string>>>({});

  // For fetching income sources and accounts for dropdowns (if needed for source_name selection)
  // const incomeSourceList = useLiveQuery(() => user?.uid ? db.incomeSources.where('user_id').equals(user.uid).toArray() : [], [user?.uid], []);
  const accountList = useLiveQuery(() => user?.uid ? db.accounts.where('user_id').equals(user.uid).and(acc => acc.isActive === true).toArray() : [], [user?.uid], []);


  useEffect(() => {
    const defaults: IncomeFormData = {
        amount: '', source_name: '', category: 'Salary', description: '',
        date: format(new Date(), 'yyyy-MM-dd'),
        frequency: 'monthly', tags: [], account_id: '',
    };
    if (initialData) {
      setFormData({
        ...initialData,
        id: initialData.id,
        amount: initialData.amount?.toString() || '',
        date: initialData.date ? format(parseISO(initialData.date), 'yyyy-MM-dd') : format(new Date(), 'yyyy-MM-dd'),
        tags: initialData.tags_flat ? initialData.tags_flat.split(',').map(t => t.trim()) : [],
        // user_id from initialData will be preserved if present
      });
    } else {
      // For new form, set defaults (user_id is not part of IncomeFormData directly)
      setFormData(defaults);
    }
    setFormErrors({});
  }, [initialData]); // Removed user from deps for this specific effect to avoid loops if formState itself depends on user

  const handleChange = (e: React.ChangeEvent<HTMLInputElement | HTMLTextAreaElement>) => {
    const { name, value } = e.target;
    setFormData(prev => ({ ...prev, [name]: value }));
    if (formErrors[name as keyof IncomeFormData]) {
      setFormErrors(prev => ({ ...prev, [name]: undefined }));
    }
  };

  const handleSelectChange = (name: keyof IncomeFormData, value: string) => {
    setFormData(prev => ({ ...prev, [name]: value as any }));
     if (formErrors[name]) { // Corrected: formErrors[name] instead of formErrors[name as keyof IncomeFormData]
      setFormErrors(prev => ({ ...prev, [name]: undefined }));
    }
  };

  const handleDateChange = (date?: Date) => {
    setFormData(prev => ({ ...prev, date: date ? format(date, 'yyyy-MM-dd') : undefined }));
    if (formErrors.date) {
      setFormErrors(prev => ({ ...prev, date: undefined }));
    }
  };

  const validateCurrentForm = (): boolean => {
    const newErrors: Partial<Record<keyof IncomeFormData, string>> = {};
    if (!formData.source_name?.trim()) newErrors.source_name = "Source Name/Title is required.";
    if (!formData.amount?.trim() || isNaN(parseFloat(formData.amount)) || parseFloat(formData.amount) <= 0) {
      newErrors.amount = "Amount must be a positive number.";
    }
    if (!formData.date || !isValidDate(parseISO(formData.date))) newErrors.date = "A valid Date is required.";
    if (!formData.category) newErrors.category = "Category is required.";
    if (!formData.frequency) newErrors.frequency = "Frequency is required.";

    setFormErrors(newErrors);
    return Object.keys(newErrors).length === 0;
  };


  const handleSubmit = async (e: React.FormEvent) => {
    e.preventDefault();
    if (!validateCurrentForm()) {
      toast({ title: "Validation Error", description: "Please correct the form errors.", variant: "destructive" });
      return;
    }
    if (!user?.uid) {
      toast({ title: "Authentication Error", description: "You must be logged in to save income.", variant: "destructive" });
      return;
    }
    setIsSaving(true);

    const amountNum = parseFloat(formData.amount!);

    // Construct the record according to AppIncome and new Dexie schema
    const recordData: Omit<AppIncome, 'id' | 'created_at' | 'updated_at' | 'user_id'> = {
      amount: amountNum,
      source_name: formData.source_name!,
      description: formData.description || formData.source_name, // Default description to source_name if empty
      category: formData.category!,
      date: formData.date!,
      frequency: formData.frequency as AppIncome['frequency'],
      tags_flat: formData.tags?.join(',').toLowerCase() || '',
      account_id: formData.account_id || undefined,
    };

    try {
      if (formData.id) {
        await db.incomes.update(formData.id, { ...recordData, user_id: user.uid, updated_at: new Date().toISOString() });
<<<<<<< HEAD
        toast({ title: "Success", description: `Income from "${recordData.source_name}" of ${DataValidator.formatCurrency(recordData.amount)} updated.` });
=======
        toast({ title: "Success", description: `Income from "${recordData.source_name}" of ${formatCurrency(recordData.amount)} updated.` });
>>>>>>> 02bac9b3
      } else {
        const newId = self.crypto.randomUUID();
        await db.incomes.add({
          ...recordData,
          id: newId,
          user_id: user.uid,
          created_at: new Date().toISOString(),
          updated_at: new Date().toISOString()
        } as AppIncome);
<<<<<<< HEAD
        toast({ title: "Success", description: `Income from "${recordData.source_name}" of ${DataValidator.formatCurrency(recordData.amount)} added.` });
=======
        toast({ title: "Success", description: `Income from "${recordData.source_name}" of ${formatCurrency(recordData.amount)} added.` });
>>>>>>> 02bac9b3
      }
      onClose();
    } catch (error) {
      console.error("Failed to save income record:", error);
      toast({ title: "Database Error", description: (error as Error).message || "Could not save income record.", variant: "destructive"});
    } finally {
      setIsSaving(false);
    }
  };

  return (
    <Dialog open={true} onOpenChange={onClose}>
      <DialogContent className="sm:max-w-md max-h-[90vh] overflow-y-auto">
        <DialogHeader>
          <DialogTitle>{formData.id ? 'Edit' : 'Add New'} Income</DialogTitle>
        </DialogHeader>
        <form onSubmit={handleSubmit} className="space-y-4 py-4">
          <div>
            <Label htmlFor="amount" className="block text-sm font-medium text-gray-700 dark:text-gray-300 mb-1">Amount (₹) *</Label>
            <Input id="amount" name="amount" type="number" step="0.01" value={formData.amount || ''} onChange={handleChange} required
                   className={formErrors.amount ? 'border-red-500' : ''}
                   aria-required="true"
                   aria-invalid={!!formErrors.amount}
                   aria-describedby={formErrors.amount ? "amount-error-income" : undefined}
            />
            {formErrors.amount && <p id="amount-error-income" className="mt-1 text-xs text-red-600 flex items-center"><AlertTriangleIcon aria-hidden="true" className="w-3 h-3 mr-1"/>{formErrors.amount}</p>}
          </div>
          <div>
            <Label htmlFor="source_name" className="block text-sm font-medium text-gray-700 dark:text-gray-300 mb-1">Source/Title *</Label>
            <Input id="source_name" name="source_name" value={formData.source_name || ''} onChange={handleChange} placeholder="e.g., Monthly Salary, Project Alpha" required
                   className={formErrors.source_name ? 'border-red-500' : ''}
                   aria-invalid={!!formErrors.source_name}
                   aria-describedby={formErrors.source_name ? "source_name-error-income" : undefined}
            />
            {formErrors.source_name && <p id="source_name-error-income" className="mt-1 text-xs text-red-600 flex items-center"><AlertTriangleIcon aria-hidden="true" className="w-3 h-3 mr-1"/>{formErrors.source_name}</p>}
          </div>
           <div>
            <Label htmlFor="description" className="block text-sm font-medium text-gray-700 dark:text-gray-300 mb-1">Description (Optional)</Label>
            <Textarea id="description" name="description" value={formData.description || ''} onChange={handleChange} placeholder="More details about the income..."/>
          </div>
           <div>
            <Label htmlFor="category" className="block text-sm font-medium text-gray-700 dark:text-gray-300 mb-1">Category *</Label>
            <Select name="category" value={formData.category || 'Salary'} onValueChange={v => handleSelectChange('category', v as string)}>
              <SelectTrigger className={formErrors.category ? 'border-red-500' : ''}
                             aria-required="true"
                             aria-invalid={!!formErrors.category}
                             aria-describedby={formErrors.category ? "category-error-income" : undefined}
              ><SelectValue /></SelectTrigger>
              <SelectContent>{INCOME_CATEGORIES.map(c => <SelectItem key={c} value={c}>{c}</SelectItem>)}</SelectContent>
            </Select>
            {formErrors.category && <p id="category-error-income" className="mt-1 text-xs text-red-600 flex items-center"><AlertTriangleIcon aria-hidden="true" className="w-3 h-3 mr-1"/>{formErrors.category}</p>}
          </div>
          <div className="grid grid-cols-1 md:grid-cols-2 gap-4">
            <div>
              <Label htmlFor="date" className="block text-sm font-medium text-gray-700 dark:text-gray-300 mb-1">Date *</Label>
              <Popover>
                <PopoverTrigger asChild>
                  <Button variant="outline" className={`w-full justify-start text-left font-normal ${formErrors.date ? 'border-red-500' : ''}`}
                          aria-required="true"
                          aria-invalid={!!formErrors.date}
                          aria-describedby={formErrors.date ? "date-error-income" : undefined}
                  >
                    <CalendarDays className="mr-2 h-4 w-4" />
                    {(formData.date && isValidDate(parseISO(formData.date))) ? format(parseISO(formData.date), 'PPP') : "Pick date"}
                  </Button>
                </PopoverTrigger>
                <PopoverContent className="w-auto p-0"><Calendar mode="single" selected={formData.date ? parseISO(formData.date) : undefined} onSelect={handleDateChange} initialFocus /></PopoverContent>
              </Popover>
              {formErrors.date && <p id="date-error-income" className="mt-1 text-xs text-red-600 flex items-center"><AlertTriangleIcon aria-hidden="true" className="w-3 h-3 mr-1"/>{formErrors.date}</p>}
            </div>
            <div>
              <Label htmlFor="frequency" className="block text-sm font-medium text-gray-700 dark:text-gray-300 mb-1">Frequency *</Label>
              <Select name="frequency" value={formData.frequency || 'monthly'} onValueChange={v => handleSelectChange('frequency', v as string)}>
                <SelectTrigger className={formErrors.frequency ? 'border-red-500' : ''}
                               aria-required="true"
                               aria-invalid={!!formErrors.frequency}
                               aria-describedby={formErrors.frequency ? "frequency-error-income" : undefined}
                ><SelectValue /></SelectTrigger>
                <SelectContent>{INCOME_FREQUENCIES.map(f => <SelectItem key={f} value={f}>{f.charAt(0).toUpperCase() + f.slice(1)}</SelectItem>)}</SelectContent>
              </Select>
              {formErrors.frequency && <p id="frequency-error-income" className="mt-1 text-xs text-red-600 flex items-center"><AlertTriangleIcon aria-hidden="true" className="w-3 h-3 mr-1"/>{formErrors.frequency}</p>}
            </div>
          </div>
           <div>
            <Label htmlFor="account_id" className="block text-sm font-medium text-gray-700 dark:text-gray-300 mb-1">Credited To Account (Optional)</Label>
            <Select name="account_id" value={formData.account_id || ''} onValueChange={v => handleSelectChange('account_id', v as string)}>
                <SelectTrigger><SelectValue placeholder="Select account..."/></SelectTrigger>
                <SelectContent>
                    <SelectItem value=""><em>None/Not Specified</em></SelectItem>
                    {accountList?.map(acc => <SelectItem key={acc.id} value={acc.id}>{acc.name} ({acc.provider})</SelectItem>)}
                </SelectContent>
            </Select>
          </div>
          <div>
            <Label htmlFor="tags" className="block text-sm font-medium text-gray-700 dark:text-gray-300 mb-1">Tags (Optional)</Label>
            <TagsInput
              tags={formData.tags || []}
              onTagsChange={(newTags) => handleSelectChange('tags', newTags as any)} // cast as any because handleSelectChange expects string for value
              userId={user?.uid}
              placeholder="Add relevant tags..."
            />
          </div>
          <DialogFooter className="pt-5">
            <Button type="button" variant="outline" onClick={onClose}>Cancel</Button>
            <Button type="submit" disabled={isSaving}>{isSaving ? 'Saving...' : (formData.id ? 'Update Income' : 'Save Income')}</Button>
          </DialogFooter>
        </form>
      </DialogContent>
    </Dialog>
  );
}<|MERGE_RESOLUTION|>--- conflicted
+++ resolved
@@ -15,13 +15,8 @@
 import { db } from "@/db";
 import { IncomeSourceData } from '@/types/jsonPreload';
 import { DexieAccountRecord } from '@/db';
-<<<<<<< HEAD
-import { DataValidator } from '@/services/data-validator';
-import { TagsInput } from '@/components/tags/TagsInput'; // Import TagsInput
-=======
 import { formatCurrency } from '@/lib/format-utils'; // Import from new utility file
 import { TagsInput } from '@/components/tags/TagsInput';
->>>>>>> 02bac9b3
 import { useLiveQuery } from "dexie-react-hooks";
 import { format, parseISO, isValidDate } from 'date-fns';
 import {
@@ -417,11 +412,7 @@
     try {
       if (formData.id) {
         await db.incomes.update(formData.id, { ...recordData, user_id: user.uid, updated_at: new Date().toISOString() });
-<<<<<<< HEAD
-        toast({ title: "Success", description: `Income from "${recordData.source_name}" of ${DataValidator.formatCurrency(recordData.amount)} updated.` });
-=======
         toast({ title: "Success", description: `Income from "${recordData.source_name}" of ${formatCurrency(recordData.amount)} updated.` });
->>>>>>> 02bac9b3
       } else {
         const newId = self.crypto.randomUUID();
         await db.incomes.add({
@@ -431,11 +422,7 @@
           created_at: new Date().toISOString(),
           updated_at: new Date().toISOString()
         } as AppIncome);
-<<<<<<< HEAD
-        toast({ title: "Success", description: `Income from "${recordData.source_name}" of ${DataValidator.formatCurrency(recordData.amount)} added.` });
-=======
         toast({ title: "Success", description: `Income from "${recordData.source_name}" of ${formatCurrency(recordData.amount)} added.` });
->>>>>>> 02bac9b3
       }
       onClose();
     } catch (error) {
