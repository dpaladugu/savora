--- conflicted
+++ resolved
@@ -389,11 +389,7 @@
       <DialogContent className="sm:max-w-md max-h-[90vh] overflow-y-auto" aria-describedby="add-income-description">
         <DialogHeader>
           <DialogTitle>{initialData?.id ? 'Edit' : 'Add New'} Income</DialogTitle>
-<<<<<<< HEAD
-          <DialogDescription>
-=======
           <DialogDescription id="add-income-description">
->>>>>>> 10d5fac6
             {initialData?.id ? 'Update the details of your income entry.' : 'Add a new income entry to your records.'}
           </DialogDescription>
         </DialogHeader>
