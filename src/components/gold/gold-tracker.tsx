--- conflicted
+++ resolved
@@ -11,14 +11,8 @@
 import { CalendarIcon } from "lucide-react";
 import { useToast } from "@/hooks/use-toast";
 import { db, DexieGoldInvestmentRecord } from "@/db";
-<<<<<<< HEAD
-import { GoldInvestmentService } from "@/services/GoldInvestmentService"; // Import the new service
-import { useLiveQuery } from "dexie-react-hooks";
-import { useAuth } from '@/contexts/auth-context';
-=======
 import { useLiveQuery } from "dexie-react-hooks";
 import { useAuth } from '@/contexts/auth-context'; // Import useAuth
->>>>>>> 5c3eef9c
 import { format, parseISO, isValid as isValidDate } from 'date-fns';
 import {
   AlertDialog,
@@ -59,17 +53,11 @@
 
   const liveInvestments = useLiveQuery(
     async () => {
-<<<<<<< HEAD
-      if (!user?.uid) return [];
-
-      const userInvestments = await GoldInvestmentService.getGoldInvestments(user.uid);
-=======
       if (!user?.uid) return []; // Don't query if no user
       let baseQuery = db.goldInvestments.where('user_id').equals(user.uid);
 
       // Client-side filtering for searchTerm after fetching user's investments
       const userInvestments = await baseQuery.orderBy('purchaseDate').reverse().toArray();
->>>>>>> 5c3eef9c
 
       if (searchTerm) {
         const lowerSearchTerm = searchTerm.toLowerCase();
@@ -80,15 +68,9 @@
           (inv.note && inv.note.toLowerCase().includes(lowerSearchTerm))
         );
       }
-<<<<<<< HEAD
-      return userInvestments.sort((a, b) => parseISO(b.purchaseDate).getTime() - parseISO(a.purchaseDate).getTime());
-    },
-    [searchTerm, user?.uid],
-=======
       return userInvestments;
     },
     [searchTerm, user?.uid], // Re-run if searchTerm or user changes
->>>>>>> 5c3eef9c
     []
   );
 
@@ -452,12 +434,8 @@
 
     try {
       if (formData.id) { // Update existing
-<<<<<<< HEAD
-        await GoldInvestmentService.updateGoldInvestment(formData.id, recordData);
-=======
         // Optional: Check if existing record's user_id matches user.uid
         await db.goldInvestments.update(formData.id, { ...recordData, updated_at: new Date() });
->>>>>>> 5c3eef9c
         toast({ title: "Success", description: "Gold investment updated." });
       } else { // Add new
         await GoldInvestmentService.addGoldInvestment(recordData as Omit<DexieGoldInvestmentRecord, 'id'>);
