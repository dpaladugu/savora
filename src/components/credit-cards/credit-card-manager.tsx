--- conflicted
+++ resolved
@@ -395,11 +395,7 @@
       <DialogContent className="sm:max-w-lg max-h-[90vh] overflow-y-auto p-6" aria-describedby="add-credit-card-description">
         <DialogHeader>
           <DialogTitle className="text-xl font-semibold">{formData.id ? 'Edit' : 'Add New'} Credit Card</DialogTitle>
-<<<<<<< HEAD
-          <DialogDescription>
-=======
           <DialogDescription id="add-credit-card-description">
->>>>>>> 10d5fac6
             {formData.id ? 'Update the details of your existing credit card.' : 'Add a new credit card to track your spending.'}
           </DialogDescription>
         </DialogHeader>
