--- conflicted
+++ resolved
@@ -38,20 +38,6 @@
   const [cardToDelete, setCardToDelete] = useState<DexieCreditCardRecord | null>(null);
   const [searchTerm, setSearchTerm] = useState("");
   const { toast } = useToast();
-<<<<<<< HEAD
-  const { user } = useAuth();
-
-  const cards = useLiveQuery(
-    async () => {
-      if (!user?.uid) return [];
-
-      const userCards = await CreditCardService.getCreditCards(user.uid);
-      if (searchTerm) {
-        const lowerSearchTerm = searchTerm.toLowerCase();
-        return userCards.filter(card =>
-          card.name.toLowerCase().includes(lowerSearchTerm) ||
-          card.issuer.toLowerCase().includes(lowerSearchTerm)
-=======
   const { user } = useAuth(); // Import and use user from auth context
 
   const cards = useLiveQuery(
@@ -66,16 +52,11 @@
         return userCards.filter(card =>
           card.name.toLowerCase().includes(searchTerm.toLowerCase()) ||
           card.issuer.toLowerCase().includes(searchTerm.toLowerCase())
->>>>>>> 5c3eef9c
         );
       }
       return userCards;
     },
-<<<<<<< HEAD
-    [searchTerm, user?.uid],
-=======
     [searchTerm, user?.uid], // Rerun query if searchTerm or user.uid changes
->>>>>>> 5c3eef9c
     []
   );
 
