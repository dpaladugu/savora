import React, { useState, useEffect } from 'react';
import { Button } from '@/components/ui/button';
import { Card, CardContent, CardHeader, CardTitle } from '@/components/ui/card';
import { Input } from '@/components/ui/input';
import { PlusCircle, Tag as TagIcon, Edit2, Trash2, Palette, AlertTriangle as AlertTriangleIcon, Loader2 } from 'lucide-react';
import { useToast } from "@/hooks/use-toast";
import { db, DexieTagRecord } from "@/db";
import { TagService } from '@/services/TagService'; // Import the new service
import { useLiveQuery } from "dexie-react-hooks";
import { motion } from "framer-motion";
import { Dialog, DialogContent, DialogHeader, DialogTitle, DialogFooter, DialogDescription } from '@/components/ui/dialog';
import { useAuth } from '@/contexts/auth-context';
import {
  AlertDialog,
  AlertDialogAction,
  AlertDialogCancel,
  AlertDialogContent,
  AlertDialogDescription,
  AlertDialogFooter,
  AlertDialogHeader,
  AlertDialogTitle as AlertDialogTitleComponent,
} from "@/components/ui/alert-dialog";
import { Label } from '@/components/ui/label'; // Import Label

type TagFormData = Partial<Omit<DexieTagRecord, 'created_at' | 'updated_at' | 'name'>> & {
  name: string; // Name is always required for form, even if initially empty
};

export function TagManager() {
  const [showForm, setShowForm] = useState(false);
  const [editingTag, setEditingTag] = useState<DexieTagRecord | null>(null);
  const [tagToDelete, setTagToDelete] = useState<DexieTagRecord | null>(null);
  const [deleteUsageCount, setDeleteUsageCount] = useState<number | null>(null);
  const { toast } = useToast();
  const { user } = useAuth(); // Get user

  const tags = useLiveQuery(
    () => {
      if (!user?.uid) return [];
      return TagService.getTags(user.uid);
    },
    [user?.uid],
    []
  );

  const handleAddNew = () => {
    setEditingTag(null);
    setShowForm(true);
  };

  const handleEdit = (tag: DexieTagRecord) => {
    setEditingTag(tag);
    setShowForm(true);
  };

  const openDeleteConfirm = async (tag: DexieTagRecord) => {
    setTagToDelete(tag);
    try {
      const usageCount = await TagService.getTagUsageCount(tag.name);
      setDeleteUsageCount(usageCount);
    } catch (e) {
      console.error("Failed to get tag usage count", e);
      setDeleteUsageCount(null);
    }
  };

  const handleDeleteExecute = async () => {
    if (!tagToDelete || !tagToDelete.id) return;
    try {
      await TagService.deleteTag(tagToDelete.id);
      // Note: Orphaned tag strings in expenses might remain. A more robust solution
      // would be a batch update on the expenses table, which could be a new service method.
      toast({ title: "Success", description: `Tag "${tagToDelete.name}" deleted.` });
    } catch (error) {
      console.error("Error deleting tag:", error);
      toast({ title: "Error", description: (error as Error).message || "Could not delete tag.", variant: "destructive" });
    } finally {
      setTagToDelete(null);
      setDeleteUsageCount(null);
    }
  };

  if (tags === undefined) {
     return (
        <div className="flex justify-center items-center h-64 p-4">
            <Loader2 aria-hidden="true" className="w-12 h-12 text-muted-foreground animate-spin" />
            <p className="ml-4 text-lg text-muted-foreground">Loading tags...</p>
        </div>
    );
  }

  return (
    <div className="space-y-6 p-4 md:p-6">
      <div className="flex flex-col sm:flex-row justify-between items-start sm:items-center gap-4">
        <h1 className="text-3xl font-bold tracking-tight text-foreground">Manage Tags</h1>
        <Button onClick={handleAddNew} className="bg-blue-600 hover:bg-blue-700 text-white">
          <PlusCircle aria-hidden="true" className="w-5 h-5 mr-2" />
          Add New Tag
        </Button>
      </div>

      {showForm && (
        <AddEditTagForm // userId prop will be removed from AddEditTagForm
          initialData={editingTag}
          onClose={() => { setShowForm(false); setEditingTag(null); }}
        />
      )}

      {tags && tags.length === 0 && !showForm ? (
        <Card className="border-dashed mt-6">
          <CardContent className="p-6 text-center">
            <TagIcon aria-hidden="true" className="w-12 h-12 text-muted-foreground mx-auto mb-3" />
            <h3 className="text-lg font-semibold text-foreground mb-2">No Tags Created Yet</h3>
            <p className="text-muted-foreground text-sm mb-4">
              Create tags to categorize your expenses and other items.
            </p>
            <Button onClick={handleAddNew}>
              <PlusCircle aria-hidden="true" className="w-4 h-4 mr-2" /> Create First Tag
            </Button>
          </CardContent>
        </Card>
      ) : (
        <div className="mt-6 grid gap-3 md:grid-cols-2 lg:grid-cols-3 xl:grid-cols-4">
          {tags.map(tag => (
            <Card key={tag.id} className="shadow-sm hover:shadow-md transition-shadow flex flex-col">
              <CardContent className="p-4 flex-grow flex justify-between items-center">
                <div className="flex items-center gap-2">
                    {tag.color && <div className="w-4 h-4 rounded-full" style={{ backgroundColor: tag.color }} aria-label={`Color ${tag.color}`}></div>}
                    <span className="font-medium text-foreground capitalize">{tag.name}</span> {/* Capitalize for display */}
                </div>
                <div className="flex items-center gap-1">
                    <Button variant="ghost" size="icon" onClick={() => handleEdit(tag)} className="h-8 w-8" aria-label={`Edit tag ${tag.name}`}>
                        <Edit2 aria-hidden="true" className="w-4 h-4" />
                    </Button>
                    <Button variant="ghost" size="icon" onClick={() => openDeleteConfirm(tag)} className="h-8 w-8 hover:text-destructive" aria-label={`Delete tag ${tag.name}`}>
                        <Trash2 aria-hidden="true" className="w-4 h-4" />
                    </Button>
                </div>
              </CardContent>
            </Card>
          ))}
        </div>
      )}

      {tagToDelete && (
        <AlertDialog open={!!tagToDelete} onOpenChange={() => { setTagToDelete(null); setDeleteUsageCount(null);}}>
          <AlertDialogContent>
            <AlertDialogHeader>
              <AlertDialogTitleComponent className="flex items-center">
                <AlertTriangleIcon aria-hidden="true" className="w-5 h-5 mr-2 text-destructive"/>Are you sure?
              </AlertDialogTitleComponent>
              <AlertDialogDescription>
                This will permanently delete the tag: "<strong>{tagToDelete.name}</strong>".
                {deleteUsageCount === null && <span className="block mt-2">Checking usage... <Loader2 className="inline w-3 h-3 animate-spin ml-1" /></span>}
                {deleteUsageCount !== null && deleteUsageCount > 0 &&
                  <span className="block mt-2 font-semibold text-destructive">This tag is currently used by {deleteUsageCount} expense(s). Deleting it will remove it from these items.</span>
                }
                 {deleteUsageCount !== null && deleteUsageCount === 0 &&
                  <span className="block mt-2">This tag is not currently used in any expenses.</span>
                }
              </AlertDialogDescription>
            </AlertDialogHeader>
            <AlertDialogFooter>
              <AlertDialogCancel>Cancel</AlertDialogCancel>
              <AlertDialogAction onClick={handleDeleteExecute} className="bg-destructive hover:bg-destructive/90">Delete Tag</AlertDialogAction>
            </AlertDialogFooter>
          </AlertDialogContent>
        </AlertDialog>
      )}
    </div>
  );
}

interface AddEditTagFormProps {
  initialData?: DexieTagRecord | null;
  onClose: () => void;
  // userId prop removed
}

function AddEditTagForm({ initialData, onClose }: AddEditTagFormProps) {
  const { toast } = useToast();
  const { user } = useAuth(); // Get user directly in the form
  const [formData, setFormData] = useState<TagFormData>(() => {
    const defaults: TagFormData = { name: '', color: '#cccccc', user_id: user?.uid };
    return initialData ? { ...initialData, name: initialData.name, user_id: initialData.user_id || user?.uid } : defaults;
  });
  const [formErrors, setFormErrors] = useState<Partial<Record<keyof TagFormData, string>>>({});
  const [isSaving, setIsSaving] = useState(false);

  useEffect(() => {
    // Set initial form data based on initialData or defaults, including user_id
    if (initialData) {
      setFormData({
        id: initialData.id,
        name: initialData.name,
        color: initialData.color || '#cccccc',
        user_id: initialData.user_id || user?.uid
      });
    } else {
      setFormData({ name: '', color: '#cccccc', user_id: user?.uid });
    }
    setFormErrors({});
  }, [initialData, user]); // Rerun if initialData or user changes

  const handleChange = (e: React.ChangeEvent<HTMLInputElement>) => {
    const { name, value } = e.target;
    setFormData(prev => ({ ...prev, [name]: value }));
    if (formErrors[name as keyof TagFormData]) {
        setFormErrors(prev => ({ ...prev, [name]: undefined }));
    }
  };

  const validateForm = (): boolean => {
    const newErrors: Partial<Record<keyof TagFormData, string>> = {};
    if (!formData.name?.trim()) {
      newErrors.name = "Tag Name is required.";
    } else if (formData.name.includes(',')) {
      newErrors.name = "Tag Name cannot contain commas.";
    }
    // Basic hex color validation (optional)
    if (formData.color && !/^#([0-9A-Fa-f]{3}){1,2}$/.test(formData.color)) {
        newErrors.color = "Invalid hex color format (e.g., #RRGGBB or #RGB).";
    }
    setFormErrors(newErrors);
    return Object.keys(newErrors).length === 0;
  };

  const handleSubmit = async (e: React.FormEvent) => {
    e.preventDefault();
    if (!validateForm()) {
        toast({ title: "Validation Error", description: "Please correct the errors.", variant: "destructive", duration: 2000 });
        return;
    }
    setIsSaving(true);

    if (!validateForm()) {
        toast({ title: "Validation Error", description: "Please correct the errors.", variant: "destructive", duration: 2000 });
        return;
    }

    if (!user?.uid) {
      toast({ title: "Authentication Error", description: "You must be logged in to save a tag.", variant: "destructive" });
      return;
    }
    setIsSaving(true);

    const normalizedName = formData.name!.trim().toLowerCase();

    const recordData: Omit<DexieTagRecord, 'id' | 'created_at' | 'updated_at'> = {
      name: normalizedName,
      color: formData.color || undefined,
      user_id: user.uid, // Use authenticated user's ID
    };

    try {
      if (formData.id) { // Editing existing tag
        if (initialData && normalizedName !== initialData.name.toLowerCase()) {
            const conflictingTag = await TagService.getTagByName(normalizedName, user.uid);
            if (conflictingTag && conflictingTag.id !== formData.id) {
                 toast({ title: "Duplicate Tag", description: `Tag "${formData.name!.trim()}" already exists.`, variant: "warning" });
                 setIsSaving(false); return;
            }
        }
        await TagService.updateTag(formData.id, recordData);
        toast({ title: "Success", description: "Tag updated." });
      } else { // Adding new tag
        const existingTag = await TagService.getTagByName(normalizedName, user.uid);
        if (existingTag) {
            toast({ title: "Duplicate Tag", description: `Tag "${formData.name!.trim()}" already exists.`, variant: "warning" });
            setIsSaving(false); return;
        }
        await TagService.addTag(recordData as Omit<DexieTagRecord, 'id'>);
        toast({ title: "Success", description: "Tag added." });
      }
      onClose();
    } catch (error) {
      console.error("Failed to save tag:", error);
      toast({ title: "Database Error", description: (error as Error).message || `Could not save tag.`, variant: "destructive"});
    } finally {
      setIsSaving(false);
    }
  };

  const FieldError: React.FC<{ field: keyof TagFormData }> = ({ field }) =>
    formErrors[field] ? <p id={`${field}-error-tag`} className="mt-1 text-xs text-red-600 flex items-center"><AlertTriangleIcon aria-hidden="true" className="w-3 h-3 mr-1"/> {formErrors[field]}</p> : null;


  return (
    <Dialog open={true} onOpenChange={onClose}>
      <DialogContent className="sm:max-w-md" aria-describedby="add-tag-description">
        <DialogHeader>
          <DialogTitle>{formData.id ? 'Edit' : 'Create New'} Tag</DialogTitle>
<<<<<<< HEAD
          <DialogDescription>
=======
          <DialogDescription id="add-tag-description">
>>>>>>> 10d5fac6
            {formData.id ? 'Update the details of your tag.' : 'Create a new tag to categorize your items.'}
          </DialogDescription>
        </DialogHeader>
        <form onSubmit={handleSubmit} className="space-y-4 py-4">
          <div>
            <Label htmlFor="name" className="block text-sm font-medium text-gray-700 dark:text-gray-300 mb-1">Tag Name *</Label>
            <Input id="name" name="name" value={formData.name || ''} onChange={handleChange} required
                   className={formErrors.name ? 'border-red-500' : ''}
                   aria-required="true"
                   aria-invalid={!!formErrors.name}
                   aria-describedby={formErrors.name ? "name-error-tag" : undefined}
            />
            <FieldError field="name"/>
          </div>
          <div>
            <Label htmlFor="color" className="block text-sm font-medium text-gray-700 dark:text-gray-300 mb-1">Tag Color</Label>
            <div className="flex items-center gap-2">
                <Input id="color" name="color" type="color" value={formData.color || '#cccccc'} onChange={handleChange} className="w-16 h-10 p-1 rounded-md border" aria-label="Tag color picker"/>
                <Input value={formData.color || '#cccccc'} onChange={handleChange} name="color" placeholder="#RRGGBB"
                       className={`flex-grow ${formErrors.color ? 'border-red-500' : ''}`}
                       aria-invalid={!!formErrors.color}
                       aria-describedby={formErrors.color ? "color-error-tag" : undefined}
                />
            </div>
            <FieldError field="color"/>
          </div>
          <DialogFooter className="pt-5">
            <Button type="button" variant="outline" onClick={onClose}>Cancel</Button>
            <Button type="submit" disabled={isSaving}>{isSaving ? 'Saving...' : (formData.id ? 'Update Tag' : 'Create Tag')}</Button>
          </DialogFooter>
        </form>
      </DialogContent>
    </Dialog>
  );
}<|MERGE_RESOLUTION|>--- conflicted
+++ resolved
@@ -290,11 +290,7 @@
       <DialogContent className="sm:max-w-md" aria-describedby="add-tag-description">
         <DialogHeader>
           <DialogTitle>{formData.id ? 'Edit' : 'Create New'} Tag</DialogTitle>
-<<<<<<< HEAD
-          <DialogDescription>
-=======
           <DialogDescription id="add-tag-description">
->>>>>>> 10d5fac6
             {formData.id ? 'Update the details of your tag.' : 'Create a new tag to categorize your items.'}
           </DialogDescription>
         </DialogHeader>
