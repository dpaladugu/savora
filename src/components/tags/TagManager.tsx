import React, { useState, useEffect } from 'react';
import { Button } from '@/components/ui/button';
import { Card, CardContent, CardHeader, CardTitle } from '@/components/ui/card';
import { Input } from '@/components/ui/input';
import { PlusCircle, Tag as TagIcon, Edit2, Trash2, Palette, AlertTriangle as AlertTriangleIcon, Loader2 } from 'lucide-react';
import { useToast } from "@/hooks/use-toast";
import { db, DexieTagRecord } from "@/db";
import { TagService } from '@/services/TagService'; // Import the new service
import { useLiveQuery } from "dexie-react-hooks";
import { motion } from "framer-motion";
import { Dialog, DialogContent, DialogHeader, DialogTitle, DialogFooter } from '@/components/ui/dialog';
<<<<<<< HEAD
import { useAuth } from '@/contexts/auth-context';
=======
import { useAuth } from '@/contexts/auth-context'; // Import useAuth
>>>>>>> 5c3eef9c
import {
  AlertDialog,
  AlertDialogAction,
  AlertDialogCancel,
  AlertDialogContent,
  AlertDialogDescription,
  AlertDialogFooter,
  AlertDialogHeader,
  AlertDialogTitle as AlertDialogTitleComponent,
} from "@/components/ui/alert-dialog";
import { Label } from '@/components/ui/label'; // Import Label

type TagFormData = Partial<Omit<DexieTagRecord, 'created_at' | 'updated_at' | 'name'>> & {
  name: string; // Name is always required for form, even if initially empty
};

export function TagManager() {
  const [showForm, setShowForm] = useState(false);
  const [editingTag, setEditingTag] = useState<DexieTagRecord | null>(null);
  const [tagToDelete, setTagToDelete] = useState<DexieTagRecord | null>(null);
  const [deleteUsageCount, setDeleteUsageCount] = useState<number | null>(null);
  const { toast } = useToast();
  const { user } = useAuth(); // Get user

  const tags = useLiveQuery(
<<<<<<< HEAD
    () => {
      if (!user?.uid) return [];
      return TagService.getTags(user.uid);
    },
    [user?.uid],
=======
    async () => {
      if (!user?.uid) return [];
      return db.tags.where('user_id').equals(user.uid).orderBy('name').toArray();
    },
    [user?.uid], // Re-run if user.uid changes
>>>>>>> 5c3eef9c
    []
  );

  const handleAddNew = () => {
    setEditingTag(null);
    setShowForm(true);
  };

  const handleEdit = (tag: DexieTagRecord) => {
    setEditingTag(tag);
    setShowForm(true);
  };

  const openDeleteConfirm = async (tag: DexieTagRecord) => {
    setTagToDelete(tag);
    try {
      const usageCount = await TagService.getTagUsageCount(tag.name);
      setDeleteUsageCount(usageCount);
    } catch (e) {
      console.error("Failed to get tag usage count", e);
      setDeleteUsageCount(null);
    }
  };

  const handleDeleteExecute = async () => {
    if (!tagToDelete || !tagToDelete.id) return;
    try {
      await TagService.deleteTag(tagToDelete.id);
      // Note: Orphaned tag strings in expenses might remain. A more robust solution
      // would be a batch update on the expenses table, which could be a new service method.
      toast({ title: "Success", description: `Tag "${tagToDelete.name}" deleted.` });
    } catch (error) {
      console.error("Error deleting tag:", error);
      toast({ title: "Error", description: (error as Error).message || "Could not delete tag.", variant: "destructive" });
    } finally {
      setTagToDelete(null);
      setDeleteUsageCount(null);
    }
  };

  if (tags === undefined) {
     return (
        <div className="flex justify-center items-center h-64 p-4">
            <Loader2 aria-hidden="true" className="w-12 h-12 text-muted-foreground animate-spin" />
            <p className="ml-4 text-lg text-muted-foreground">Loading tags...</p>
        </div>
    );
  }

  return (
    <div className="space-y-6 p-4 md:p-6">
      <div className="flex flex-col sm:flex-row justify-between items-start sm:items-center gap-4">
        <h1 className="text-3xl font-bold tracking-tight text-foreground">Manage Tags</h1>
        <Button onClick={handleAddNew} className="bg-blue-600 hover:bg-blue-700 text-white">
          <PlusCircle aria-hidden="true" className="w-5 h-5 mr-2" />
          Add New Tag
        </Button>
      </div>

      {showForm && (
        <AddEditTagForm // userId prop will be removed from AddEditTagForm
          initialData={editingTag}
          onClose={() => { setShowForm(false); setEditingTag(null); }}
        />
      )}

      {tags && tags.length === 0 && !showForm ? (
        <Card className="border-dashed mt-6">
          <CardContent className="p-6 text-center">
            <TagIcon aria-hidden="true" className="w-12 h-12 text-muted-foreground mx-auto mb-3" />
            <h3 className="text-lg font-semibold text-foreground mb-2">No Tags Created Yet</h3>
            <p className="text-muted-foreground text-sm mb-4">
              Create tags to categorize your expenses and other items.
            </p>
            <Button onClick={handleAddNew}>
              <PlusCircle aria-hidden="true" className="w-4 h-4 mr-2" /> Create First Tag
            </Button>
          </CardContent>
        </Card>
      ) : (
        <div className="mt-6 grid gap-3 md:grid-cols-2 lg:grid-cols-3 xl:grid-cols-4">
          {tags.map(tag => (
            <Card key={tag.id} className="shadow-sm hover:shadow-md transition-shadow flex flex-col">
              <CardContent className="p-4 flex-grow flex justify-between items-center">
                <div className="flex items-center gap-2">
                    {tag.color && <div className="w-4 h-4 rounded-full" style={{ backgroundColor: tag.color }} aria-label={`Color ${tag.color}`}></div>}
                    <span className="font-medium text-foreground capitalize">{tag.name}</span> {/* Capitalize for display */}
                </div>
                <div className="flex items-center gap-1">
                    <Button variant="ghost" size="icon" onClick={() => handleEdit(tag)} className="h-8 w-8" aria-label={`Edit tag ${tag.name}`}>
                        <Edit2 aria-hidden="true" className="w-4 h-4" />
                    </Button>
                    <Button variant="ghost" size="icon" onClick={() => openDeleteConfirm(tag)} className="h-8 w-8 hover:text-destructive" aria-label={`Delete tag ${tag.name}`}>
                        <Trash2 aria-hidden="true" className="w-4 h-4" />
                    </Button>
                </div>
              </CardContent>
            </Card>
          ))}
        </div>
      )}

      {tagToDelete && (
        <AlertDialog open={!!tagToDelete} onOpenChange={() => { setTagToDelete(null); setDeleteUsageCount(null);}}>
          <AlertDialogContent>
            <AlertDialogHeader>
              <AlertDialogTitleComponent className="flex items-center">
                <AlertTriangleIcon aria-hidden="true" className="w-5 h-5 mr-2 text-destructive"/>Are you sure?
              </AlertDialogTitleComponent>
              <AlertDialogDescription>
                This will permanently delete the tag: "<strong>{tagToDelete.name}</strong>".
                {deleteUsageCount === null && <span className="block mt-2">Checking usage... <Loader2 className="inline w-3 h-3 animate-spin ml-1" /></span>}
                {deleteUsageCount !== null && deleteUsageCount > 0 &&
                  <span className="block mt-2 font-semibold text-destructive">This tag is currently used by {deleteUsageCount} expense(s). Deleting it will remove it from these items.</span>
                }
                 {deleteUsageCount !== null && deleteUsageCount === 0 &&
                  <span className="block mt-2">This tag is not currently used in any expenses.</span>
                }
              </AlertDialogDescription>
            </AlertDialogHeader>
            <AlertDialogFooter>
              <AlertDialogCancel>Cancel</AlertDialogCancel>
              <AlertDialogAction onClick={handleDeleteExecute} className="bg-destructive hover:bg-destructive/90">Delete Tag</AlertDialogAction>
            </AlertDialogFooter>
          </AlertDialogContent>
        </AlertDialog>
      )}
    </div>
  );
}

interface AddEditTagFormProps {
  initialData?: DexieTagRecord | null;
  onClose: () => void;
  // userId prop removed
}

function AddEditTagForm({ initialData, onClose }: AddEditTagFormProps) {
  const { toast } = useToast();
  const { user } = useAuth(); // Get user directly in the form
  const [formData, setFormData] = useState<TagFormData>(() => {
    const defaults: TagFormData = { name: '', color: '#cccccc', user_id: user?.uid };
    return initialData ? { ...initialData, name: initialData.name, user_id: initialData.user_id || user?.uid } : defaults;
  });
  const [formErrors, setFormErrors] = useState<Partial<Record<keyof TagFormData, string>>>({});
  const [isSaving, setIsSaving] = useState(false);

  useEffect(() => {
    // Set initial form data based on initialData or defaults, including user_id
    if (initialData) {
      setFormData({
        id: initialData.id,
        name: initialData.name,
        color: initialData.color || '#cccccc',
        user_id: initialData.user_id || user?.uid
      });
    } else {
      setFormData({ name: '', color: '#cccccc', user_id: user?.uid });
    }
    setFormErrors({});
  }, [initialData, user]); // Rerun if initialData or user changes

  const handleChange = (e: React.ChangeEvent<HTMLInputElement>) => {
    const { name, value } = e.target;
    setFormData(prev => ({ ...prev, [name]: value }));
    if (formErrors[name as keyof TagFormData]) {
        setFormErrors(prev => ({ ...prev, [name]: undefined }));
    }
  };

  const validateForm = (): boolean => {
    const newErrors: Partial<Record<keyof TagFormData, string>> = {};
    if (!formData.name?.trim()) {
      newErrors.name = "Tag Name is required.";
    } else if (formData.name.includes(',')) {
      newErrors.name = "Tag Name cannot contain commas.";
    }
    // Basic hex color validation (optional)
    if (formData.color && !/^#([0-9A-Fa-f]{3}){1,2}$/.test(formData.color)) {
        newErrors.color = "Invalid hex color format (e.g., #RRGGBB or #RGB).";
    }
    setFormErrors(newErrors);
    return Object.keys(newErrors).length === 0;
  };

  const handleSubmit = async (e: React.FormEvent) => {
    e.preventDefault();
    if (!validateForm()) {
        toast({ title: "Validation Error", description: "Please correct the errors.", variant: "destructive", duration: 2000 });
        return;
    }
    setIsSaving(true);

    if (!validateForm()) {
        toast({ title: "Validation Error", description: "Please correct the errors.", variant: "destructive", duration: 2000 });
        return;
    }

    if (!user?.uid) {
      toast({ title: "Authentication Error", description: "You must be logged in to save a tag.", variant: "destructive" });
      return;
    }
    setIsSaving(true);

    const normalizedName = formData.name!.trim().toLowerCase();

    const recordData: Omit<DexieTagRecord, 'id' | 'created_at' | 'updated_at'> = {
      name: normalizedName,
      color: formData.color || undefined,
      user_id: user.uid, // Use authenticated user's ID
    };

    try {
      if (formData.id) { // Editing existing tag
<<<<<<< HEAD
        if (initialData && normalizedName !== initialData.name.toLowerCase()) {
            const conflictingTag = await TagService.getTagByName(normalizedName, user.uid);
=======
        // Ensure we are not trying to update a tag that doesn't belong to the user (optional check)
        // const existingDbTag = await db.tags.get(formData.id);
        // if (existingDbTag?.user_id !== user.uid) { throw new Error("Permission denied to edit this tag."); }

        // Check if name changed and if new name conflicts (excluding self)
        if (initialData && normalizedName !== initialData.name.toLowerCase()) {
            const conflictingTag = await db.tags.where({user_id: user.uid, name: normalizedName}).first();
>>>>>>> 5c3eef9c
            if (conflictingTag && conflictingTag.id !== formData.id) {
                 toast({ title: "Duplicate Tag", description: `Tag "${formData.name!.trim()}" already exists.`, variant: "warning" });
                 setIsSaving(false); return;
            }
        }
        await TagService.updateTag(formData.id, recordData);
        toast({ title: "Success", description: "Tag updated." });
      } else { // Adding new tag
<<<<<<< HEAD
        const existingTag = await TagService.getTagByName(normalizedName, user.uid);
=======
        const existingTag = await db.tags.where({user_id: user.uid, name: normalizedName}).first();
>>>>>>> 5c3eef9c
        if (existingTag) {
            toast({ title: "Duplicate Tag", description: `Tag "${formData.name!.trim()}" already exists.`, variant: "warning" });
            setIsSaving(false); return;
        }
        await TagService.addTag(recordData as Omit<DexieTagRecord, 'id'>);
        toast({ title: "Success", description: "Tag added." });
      }
      onClose();
    } catch (error) {
      console.error("Failed to save tag:", error);
      toast({ title: "Database Error", description: (error as Error).message || `Could not save tag.`, variant: "destructive"});
    } finally {
      setIsSaving(false);
    }
  };

  const FieldError: React.FC<{ field: keyof TagFormData }> = ({ field }) =>
    formErrors[field] ? <p id={`${field}-error-tag`} className="mt-1 text-xs text-red-600 flex items-center"><AlertTriangleIcon aria-hidden="true" className="w-3 h-3 mr-1"/> {formErrors[field]}</p> : null;


  return (
    <Dialog open={true} onOpenChange={onClose}>
      <DialogContent className="sm:max-w-md">
        <DialogHeader>
          <DialogTitle>{formData.id ? 'Edit' : 'Create New'} Tag</DialogTitle>
        </DialogHeader>
        <form onSubmit={handleSubmit} className="space-y-4 py-4">
          <div>
            <Label htmlFor="name" className="block text-sm font-medium text-gray-700 dark:text-gray-300 mb-1">Tag Name *</Label>
            <Input id="name" name="name" value={formData.name || ''} onChange={handleChange} required
                   className={formErrors.name ? 'border-red-500' : ''}
                   aria-required="true"
                   aria-invalid={!!formErrors.name}
                   aria-describedby={formErrors.name ? "name-error-tag" : undefined}
            />
            <FieldError field="name"/>
          </div>
          <div>
            <Label htmlFor="color" className="block text-sm font-medium text-gray-700 dark:text-gray-300 mb-1">Tag Color</Label>
            <div className="flex items-center gap-2">
                <Input id="color" name="color" type="color" value={formData.color || '#cccccc'} onChange={handleChange} className="w-16 h-10 p-1 rounded-md border" aria-label="Tag color picker"/>
                <Input value={formData.color || '#cccccc'} onChange={handleChange} name="color" placeholder="#RRGGBB"
                       className={`flex-grow ${formErrors.color ? 'border-red-500' : ''}`}
                       aria-invalid={!!formErrors.color}
                       aria-describedby={formErrors.color ? "color-error-tag" : undefined}
                />
            </div>
            <FieldError field="color"/>
          </div>
          <DialogFooter className="pt-5">
            <Button type="button" variant="outline" onClick={onClose}>Cancel</Button>
            <Button type="submit" disabled={isSaving}>{isSaving ? 'Saving...' : (formData.id ? 'Update Tag' : 'Create Tag')}</Button>
          </DialogFooter>
        </form>
      </DialogContent>
    </Dialog>
  );
}<|MERGE_RESOLUTION|>--- conflicted
+++ resolved
@@ -9,11 +9,7 @@
 import { useLiveQuery } from "dexie-react-hooks";
 import { motion } from "framer-motion";
 import { Dialog, DialogContent, DialogHeader, DialogTitle, DialogFooter } from '@/components/ui/dialog';
-<<<<<<< HEAD
-import { useAuth } from '@/contexts/auth-context';
-=======
 import { useAuth } from '@/contexts/auth-context'; // Import useAuth
->>>>>>> 5c3eef9c
 import {
   AlertDialog,
   AlertDialogAction,
@@ -39,19 +35,11 @@
   const { user } = useAuth(); // Get user
 
   const tags = useLiveQuery(
-<<<<<<< HEAD
-    () => {
-      if (!user?.uid) return [];
-      return TagService.getTags(user.uid);
-    },
-    [user?.uid],
-=======
     async () => {
       if (!user?.uid) return [];
       return db.tags.where('user_id').equals(user.uid).orderBy('name').toArray();
     },
     [user?.uid], // Re-run if user.uid changes
->>>>>>> 5c3eef9c
     []
   );
 
@@ -266,10 +254,6 @@
 
     try {
       if (formData.id) { // Editing existing tag
-<<<<<<< HEAD
-        if (initialData && normalizedName !== initialData.name.toLowerCase()) {
-            const conflictingTag = await TagService.getTagByName(normalizedName, user.uid);
-=======
         // Ensure we are not trying to update a tag that doesn't belong to the user (optional check)
         // const existingDbTag = await db.tags.get(formData.id);
         // if (existingDbTag?.user_id !== user.uid) { throw new Error("Permission denied to edit this tag."); }
@@ -277,7 +261,6 @@
         // Check if name changed and if new name conflicts (excluding self)
         if (initialData && normalizedName !== initialData.name.toLowerCase()) {
             const conflictingTag = await db.tags.where({user_id: user.uid, name: normalizedName}).first();
->>>>>>> 5c3eef9c
             if (conflictingTag && conflictingTag.id !== formData.id) {
                  toast({ title: "Duplicate Tag", description: `Tag "${formData.name!.trim()}" already exists.`, variant: "warning" });
                  setIsSaving(false); return;
@@ -286,11 +269,7 @@
         await TagService.updateTag(formData.id, recordData);
         toast({ title: "Success", description: "Tag updated." });
       } else { // Adding new tag
-<<<<<<< HEAD
-        const existingTag = await TagService.getTagByName(normalizedName, user.uid);
-=======
         const existingTag = await db.tags.where({user_id: user.uid, name: normalizedName}).first();
->>>>>>> 5c3eef9c
         if (existingTag) {
             toast({ title: "Duplicate Tag", description: `Tag "${formData.name!.trim()}" already exists.`, variant: "warning" });
             setIsSaving(false); return;
