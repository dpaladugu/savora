
import { motion } from "framer-motion";
import React, { useState, useEffect } from "react";
import { TrendingUp, Plus, DollarSign, Edit, Trash2, Loader2, Search, CalendarDays, AlertTriangle } from "lucide-react";
import { Button } from "@/components/ui/button";
import { Card, CardContent, CardHeader, CardTitle } from "@/components/ui/card";
import { Input } from "@/components/ui/input";
import { Select, SelectContent, SelectItem, SelectTrigger, SelectValue } from "@/components/ui/select";
import { Popover, PopoverTrigger, PopoverContent } from "@/components/ui/popover";
import { Calendar } from "@/components/ui/calendar";
import { Textarea } from "@/components/ui/textarea";
import { Dialog, DialogContent, DialogHeader, DialogTitle, DialogFooter, DialogClose } from "@/components/ui/dialog";
import { useToast } from "@/hooks/use-toast";
import { db } from "@/db";
import { InvestmentData } from "@/types/jsonPreload";
<<<<<<< HEAD
import { InvestmentService } from '@/services/InvestmentService'; // Import the new service
import { useLiveQuery } from "dexie-react-hooks";
import { useAuth } from '@/contexts/auth-context';
=======
import { useLiveQuery } from "dexie-react-hooks";
import { useAuth } from '@/contexts/auth-context'; // Import useAuth
>>>>>>> 5c3eef9c
import { format, parseISO, isValid as isValidDate } from 'date-fns';
import {
  AlertDialog,
  AlertDialogAction,
  AlertDialogCancel,
  AlertDialogContent,
  AlertDialogDescription,
  AlertDialogFooter,
  AlertDialogHeader,
  AlertDialogTitle as AlertDialogTitleComponent, // Renamed to avoid conflict
} from "@/components/ui/alert-dialog";


// Form data type
export type InvestmentFormData = Partial<Omit<InvestmentData, 'invested_value' | 'current_value' | 'quantity' | 'created_at' | 'updated_at'>> & {
  invested_value?: string;
  current_value?: string;
  quantity?: string;
};

const INVESTMENT_TYPES = ['Mutual Fund', 'PPF', 'EPF', 'NPS', 'Gold', 'Stock', 'Other'] as const;
// Potential categories, can be expanded or fetched dynamically in future
const INVESTMENT_CATEGORIES = ['Equity', 'Debt', 'Hybrid', 'Retirement', 'Commodity', 'Real Estate', 'Other'] as const;


export function InvestmentsTracker() {
  const [showAddForm, setShowAddForm] = useState(false);
  const [editingInvestment, setEditingInvestment] = useState<InvestmentData | null>(null);
  const [investmentToDelete, setInvestmentToDelete] = useState<InvestmentData | null>(null);
  const [searchTerm, setSearchTerm] = useState("");
  const { toast } = useToast();
  const { user } = useAuth(); // Get user

  const liveInvestments = useLiveQuery(
    async () => {
<<<<<<< HEAD
      if (!user?.uid) return [];

      const userInvestments = await InvestmentService.getInvestments(user.uid);
=======
      if (!user?.uid) return []; // Don't query if no user
      let baseQuery = db.investments.where('user_id').equals(user.uid);

      const userInvestments = await baseQuery.orderBy('purchaseDate').reverse().toArray();
>>>>>>> 5c3eef9c

      if (searchTerm) {
        const lowerSearchTerm = searchTerm.toLowerCase();
        return userInvestments.filter(inv =>
          inv.fund_name.toLowerCase().includes(lowerSearchTerm) ||
          inv.investment_type.toLowerCase().includes(lowerSearchTerm) ||
          (inv.category && inv.category.toLowerCase().includes(lowerSearchTerm))
        );
      }
<<<<<<< HEAD
      // The service doesn't sort, so we sort here.
      return userInvestments.sort((a, b) => (b.purchaseDate && a.purchaseDate) ? parseISO(b.purchaseDate).getTime() - parseISO(a.purchaseDate).getTime() : 0);
    },
    [searchTerm, user?.uid],
=======
      return userInvestments;
    },
    [searchTerm, user?.uid], // Re-run if searchTerm or user changes
>>>>>>> 5c3eef9c
    []
  );
  const investments = liveInvestments || [];

  const handleAddNew = () => {
    setEditingInvestment(null);
    setShowAddForm(true);
  };

  const handleOpenEditForm = (investment: InvestmentData) => {
    setEditingInvestment(investment);
    setShowAddForm(true);
  };

  const openDeleteConfirm = (investment: InvestmentData) => {
    setInvestmentToDelete(investment);
  };

  const handleDeleteExecute = async () => {
    if (!investmentToDelete || !investmentToDelete.id) return;
    try {
      await InvestmentService.deleteInvestment(investmentToDelete.id);
      toast({ title: "Success", description: `Investment "${investmentToDelete.fund_name}" deleted.` });
    } catch (error) {
      console.error("Error deleting investment:", error);
      toast({ title: "Error", description: (error as Error).message || "Could not delete investment.", variant: "destructive" });
    } finally {
      setInvestmentToDelete(null);
    }
  };

  const totalInvested = investments.reduce((sum, inv) => sum + (inv.invested_value || 0), 0);
  const totalCurrent = investments.reduce((sum, inv) => sum + (inv.current_value || inv.invested_value || 0), 0);
  const totalGains = totalCurrent - totalInvested;

  if (liveInvestments === undefined) {
     return (
      <div className="flex justify-center items-center h-64">
        <Loader2 className="w-12 h-12 text-muted-foreground animate-spin" />
        <p className="ml-4 text-lg text-muted-foreground">Loading investments...</p>
      </div>
    );
  }

  return (
    <div className="space-y-6 p-4 md:p-6">
      <div className="flex flex-col sm:flex-row justify-between items-start sm:items-center gap-4">
        <div>
          <h1 className="text-3xl font-bold tracking-tight text-foreground">Investment Portfolio</h1>
          <p className="text-muted-foreground">Track and manage your diverse investments.</p>
        </div>
        <Button onClick={handleAddNew} className="bg-blue-600 hover:bg-blue-700 text-white">
          <Plus className="w-4 h-4 mr-2" />
          Add Investment
        </Button>
      </div>

      <div className="grid grid-cols-1 sm:grid-cols-2 lg:grid-cols-3 gap-4">
        <Card className="metric-card border-border/50">
          <CardContent className="p-4">
            <div className="flex items-center gap-3">
              <div className="p-2 rounded-lg bg-gradient-blue text-white">
                <DollarSign className="w-4 h-4" />
              </div>
              <div>
                <p className="text-sm text-muted-foreground">Invested</p>
                <p className="text-lg font-bold text-foreground">₹{totalInvested.toLocaleString()}</p>
              </div>
            </div>
          </CardContent>
        </Card>
        
        <Card className="metric-card border-border/50">
          <CardContent className="p-4">
            <div className="flex items-center gap-3">
              <div className="p-2 rounded-lg bg-gradient-green text-white">
                <TrendingUp className="w-4 h-4" />
              </div>
              <div>
                <p className="text-sm text-muted-foreground">Current Value</p>
                <p className="text-lg font-bold text-foreground">₹{totalCurrent.toLocaleString()}</p>
              </div>
            </div>
          </CardContent>
        </Card>
        
        <Card className="metric-card border-border/50">
          <CardContent className="p-4">
            <div className="flex items-center gap-3">
              <div className={`p-2 rounded-lg ${totalGains >= 0 ? 'bg-gradient-green' : 'bg-gradient-orange'} text-white`}>
                <TrendingUp className="w-4 h-4" />
              </div>
              <div>
                <p className="text-sm text-muted-foreground">Gains/Loss</p>
                <p className={`text-lg font-bold ${totalGains >= 0 ? 'text-success' : 'text-destructive'}`}>
                  ₹{totalGains.toLocaleString()}
                </p>
              </div>
            </div>
          </CardContent>
        </Card>
      </div>

      {/* Search Input */}
      <div className="mt-6 mb-4">
          <Input
            placeholder="Search investments by name, type, or category..."
            value={searchTerm}
            onChange={(e) => setSearchTerm(e.target.value)}
            className="pl-10"
            icon={<Search className="absolute left-3 top-1/2 h-4 w-4 -translate-y-1/2 text-muted-foreground" />}
          />
      </div>


      {/* Investment List / Empty State */}
      {investments.length === 0 && !showAddForm ? (
         <Card className="border-dashed">
            <CardContent className="p-6 text-center">
            <TrendingUp className="w-12 h-12 text-muted-foreground mx-auto mb-3" />
            <h3 className="text-lg font-semibold text-foreground mb-2">No Investments Tracked Yet</h3>
            <p className="text-muted-foreground text-sm mb-4">
                Start building your portfolio by adding your first investment.
            </p>
            <Button onClick={handleAddNew}>
                <Plus className="w-4 h-4 mr-2" /> Add First Investment
            </Button>
            </CardContent>
        </Card>
      ) : (
        <div className="space-y-3">
          {investments.map((investment) => (
            <motion.div
              key={investment.id}
              initial={{ opacity: 0, y: 10 }}
              animate={{ opacity: 1, y: 0 }}
              transition={{ duration: 0.3 }}
            >
              <Card className="shadow-sm hover:shadow-md transition-shadow">
                <CardContent className="p-4">
                  <div className="flex items-start justify-between">
                    <div className="flex-grow">
                      <h4 className="font-semibold text-lg text-primary">{investment.fund_name}</h4>
                      <p className="text-sm text-muted-foreground capitalize">
                        {investment.investment_type} {investment.category ? `(${investment.category})` : ''}
                      </p>
                       {investment.purchaseDate && isValidDate(parseISO(investment.purchaseDate)) && (
                         <p className="text-xs text-muted-foreground">Purchased: {format(parseISO(investment.purchaseDate), 'PPP')}</p>
                       )}

                      <div className="flex flex-wrap items-baseline gap-x-4 gap-y-1 mt-2 text-sm">
                        <div>
                            <span className="text-muted-foreground">Invested: </span>
                            <span className="font-medium">₹{investment.invested_value?.toLocaleString() || 'N/A'}</span>
                        </div>
                        {investment.current_value !== undefined && (
                          <div>
                            <span className="text-muted-foreground">Current: </span>
                            <span className="font-medium">₹{investment.current_value?.toLocaleString()}</span>
                          </div>
                        )}
                         {investment.quantity !== undefined && (
                          <div>
                            <span className="text-muted-foreground">Quantity: </span>
                            <span className="font-medium">{investment.quantity}</span>
                          </div>
                        )}
                      </div>
                       {investment.notes && <p className="text-xs text-muted-foreground mt-1 pt-1 border-t border-dashed">Note: {investment.notes}</p>}
                    </div>
                    <div className="flex flex-col items-end ml-4 space-y-1 shrink-0">
                        {investment.current_value !== undefined && investment.invested_value !== undefined && (
                            <>
                            <p className={`text-md font-semibold ${
                                investment.current_value >= investment.invested_value ? 'text-green-600' : 'text-red-600'
                            }`}>
                                {investment.current_value >= investment.invested_value ? '+' : ''}
                                ₹{(investment.current_value - investment.invested_value).toLocaleString(undefined, {minimumFractionDigits:0, maximumFractionDigits:0})}
                            </p>
                            {investment.invested_value > 0 &&
                                <p className={`text-xs ${investment.current_value >= investment.invested_value ? 'text-green-500' : 'text-red-500'}`}>
                                {(((investment.current_value - investment.invested_value) / investment.invested_value) * 100).toFixed(1)}%
                                </p>
                            }
                            </>
                        )}
                        <div className="flex gap-1 mt-2">
                             <Button size="icon" variant="ghost" onClick={() => handleOpenEditForm(investment)} className="h-7 w-7" aria-label={`Edit ${investment.fund_name}`}>
                                <Edit className="w-4 h-4" />
                            </Button>
                            <Button size="icon" variant="ghost" onClick={() => openDeleteConfirm(investment)} className="h-7 w-7 hover:bg-destructive/10 hover:text-destructive" aria-label={`Delete ${investment.fund_name}`}>
                                <Trash2 className="w-4 h-4" />
                            </Button>
                        </div>
                    </div>
                  </div>
                </CardContent>
              </Card>
            </motion.div>
          ))}
        </div>
      )}

      {/* Add/Edit Form Dialog */}
      {showAddForm && (
        <AddInvestmentForm
          initialData={editingInvestment}
          onClose={() => { setShowAddForm(false); setEditingInvestment(null); }}
        />
      )}

      {/* Delete Confirmation Dialog */}
      {investmentToDelete && (
        <AlertDialog open={!!investmentToDelete} onOpenChange={() => setInvestmentToDelete(null)}>
          <AlertDialogContent>
            <AlertDialogHeader>
              <AlertDialogTitleComponent className="flex items-center"><AlertTriangle className="w-5 h-5 mr-2 text-destructive"/>Are you sure?</AlertDialogTitleComponent>
              <AlertDialogDescription>
                This action cannot be undone. This will permanently delete the investment: "{investmentToDelete.fund_name}".
              </AlertDialogDescription>
            </AlertDialogHeader>
            <AlertDialogFooter>
              <AlertDialogCancel>Cancel</AlertDialogCancel>
              <AlertDialogAction onClick={handleDeleteExecute} className="bg-destructive hover:bg-destructive/90">Delete</AlertDialogAction>
            </AlertDialogFooter>
          </AlertDialogContent>
        </AlertDialog>
      )}
    </div>
  );
}

// --- AddInvestmentForm Sub-Component ---
interface AddInvestmentFormProps {
  initialData?: InvestmentData | null;
  onClose: () => void;
}

function AddInvestmentForm({ initialData, onClose }: AddInvestmentFormProps) {
  const { toast } = useToast();
  const { user } = useAuth(); // Get user for the form
  const [formData, setFormData] = useState<InvestmentFormData>(() => {
    const defaults: InvestmentFormData = {
      fund_name: '', investment_type: 'Mutual Fund', category: '', purchaseDate: format(new Date(), 'yyyy-MM-dd'),
      invested_value: '', current_value: '', quantity: '', notes: '', user_id: user?.uid, // Initialize with user?.uid
    };
    if (initialData) {
      return {
        ...initialData,
        invested_value: initialData.invested_value?.toString() || '',
        current_value: initialData.current_value?.toString() || '',
        quantity: initialData.quantity?.toString() || '',
        purchaseDate: initialData.purchaseDate ? format(parseISO(initialData.purchaseDate), 'yyyy-MM-dd') : defaults.purchaseDate,
        user_id: initialData.user_id || user?.uid, // Ensure user_id is set
      };
    }
    return defaults;
  });
  const [isSaving, setIsSaving] = useState(false);
  const [formErrors, setFormErrors] = useState<Partial<InvestmentFormData>>({}); // Added for error display

  useEffect(() => {
    if (initialData) {
      setFormData({
        ...initialData,
        id: initialData.id,
        invested_value: initialData.invested_value?.toString() || '',
        current_value: initialData.current_value?.toString() || '',
        quantity: initialData.quantity?.toString() || '',
        purchaseDate: initialData.purchaseDate ? format(parseISO(initialData.purchaseDate), 'yyyy-MM-dd') : format(new Date(), 'yyyy-MM-dd'),
        user_id: initialData.user_id || user?.uid, // Prioritize initialData, then current user
      });
    } else {
      // For new form, ensure user_id is from current auth context
      setFormData({
        fund_name: '', investment_type: 'Mutual Fund', category: '', purchaseDate: format(new Date(), 'yyyy-MM-dd'),
        invested_value: '', current_value: '', quantity: '', notes: '', user_id: user?.uid,
      });
    }
    setFormErrors({}); // Clear errors when data changes
  }, [initialData, user]); // Rerun if initialData or user changes

  const handleChange = (e: React.ChangeEvent<HTMLInputElement | HTMLTextAreaElement>) => {
    setFormData(prev => ({ ...prev, [e.target.name]: e.target.value }));
  };
  const handleSelectChange = (name: keyof InvestmentFormData, value: string) => {
    setFormData(prev => ({ ...prev, [name]: value }));
  };
  const handleDateChange = (date?: Date) => {
    setFormData(prev => ({ ...prev, purchaseDate: date ? format(date, 'yyyy-MM-dd') : undefined }));
  };

  const handleSubmit = async (e: React.FormEvent) => {
    e.preventDefault();

    const currentErrors: Partial<InvestmentFormData> = {};
    if (!formData.fund_name?.trim()) currentErrors.fund_name = "Investment Name is required.";
    if (!formData.investment_type?.trim()) currentErrors.investment_type = "Investment Type is required.";

    const investedVal = formData.invested_value ? parseFloat(formData.invested_value) : undefined;
    const currentVal = formData.current_value ? parseFloat(formData.current_value) : undefined;
    const quantityVal = formData.quantity ? parseFloat(formData.quantity) : undefined;

    if (formData.invested_value && (isNaN(investedVal!) || investedVal! < 0)) currentErrors.invested_value = "Invested Amount must be a valid number.";
    if (formData.current_value && (isNaN(currentVal!) || currentVal! < 0)) currentErrors.current_value = "Current Value must be a valid number.";
    if (formData.quantity && (isNaN(quantityVal!) || quantityVal! < 0)) currentErrors.quantity = "Quantity must be a valid number.";

    setFormErrors(currentErrors);
    if (Object.keys(currentErrors).length > 0) {
      toast({ title: "Validation Error", description: "Please correct highlighted fields.", variant: "destructive" });
      return;
    }

    if (!user?.uid) {
      toast({ title: "Authentication Error", description: "You must be logged in to save.", variant: "destructive" });
      return;
    }
    setIsSaving(true);

    const recordData: Omit<InvestmentData, 'id' | 'created_at' | 'updated_at'> = {
      fund_name: formData.fund_name!,
      investment_type: formData.investment_type!,
      category: formData.category || '',
      invested_value: investedVal,
      current_value: currentVal,
      purchaseDate: formData.purchaseDate,
      quantity: quantityVal,
      notes: formData.notes || '',
      user_id: user.uid, // Use authenticated user's ID
    };

    try {
      if (formData.id) {
<<<<<<< HEAD
        await InvestmentService.updateInvestment(formData.id, recordData);
=======
        // Optional: Check if existing record's user_id matches user.uid
        await db.investments.update(formData.id, { ...recordData, updated_at: new Date() });
>>>>>>> 5c3eef9c
        toast({ title: "Success", description: "Investment updated." });
      } else {
        await InvestmentService.addInvestment(recordData as Omit<InvestmentData, 'id'>);
        toast({ title: "Success", description: "Investment added." });
      }
      onClose();
    } catch (error) {
      console.error("Failed to save investment:", error);
      toast({ title: "Database Error", description: (error as Error).message || "Could not save investment details.", variant: "destructive"});
    } finally {
      setIsSaving(false);
    }
  };

  return (
    <Dialog open={true} onOpenChange={onClose}>
      <DialogContent className="sm:max-w-md max-h-[90vh] overflow-y-auto">
        <DialogHeader>
          <DialogTitle>{formData.id ? 'Edit' : 'Add'} Investment</DialogTitle>
        </DialogHeader>
        <form onSubmit={handleSubmit} className="space-y-4 py-4">
          <div>
            <Label htmlFor="fund_name" className="block text-sm font-medium text-gray-700 dark:text-gray-300 mb-1">Investment Name/Fund *</Label>
            <Input
              id="fund_name"
              name="fund_name"
              value={formData.fund_name || ''}
              onChange={handleChange}
              required
              className={formErrors.fund_name ? 'border-red-500' : ''}
              aria-invalid={!!formErrors.fund_name}
              aria-describedby={formErrors.fund_name ? "fund_name-error" : undefined}
            />
            {formErrors.fund_name && <p id="fund_name-error" className="mt-1 text-xs text-red-600 flex items-center"><AlertTriangle className="w-3 h-3 mr-1"/>{formErrors.fund_name}</p>}
          </div>

          <div className="grid grid-cols-1 md:grid-cols-2 gap-4">
            <div>
              <Label htmlFor="investment_type" className="block text-sm font-medium text-gray-700 dark:text-gray-300 mb-1">Type *</Label>
              <Select
                name="investment_type"
                value={formData.investment_type || ''}
                onValueChange={v => handleSelectChange('investment_type', v as string)}
              >
                <SelectTrigger
                  className={formErrors.investment_type ? 'border-red-500' : ''}
                  aria-invalid={!!formErrors.investment_type}
                  aria-describedby={formErrors.investment_type ? "investment_type-error" : undefined}
                >
                  <SelectValue placeholder="Select type..." />
                </SelectTrigger>
                <SelectContent>{INVESTMENT_TYPES.map(t => <SelectItem key={t} value={t}>{t}</SelectItem>)}</SelectContent>
              </Select>
              {formErrors.investment_type && <p id="investment_type-error" className="mt-1 text-xs text-red-600 flex items-center"><AlertTriangle className="w-3 h-3 mr-1"/>{formErrors.investment_type}</p>}
            </div>
            <div>
              <Label htmlFor="category" className="block text-sm font-medium text-gray-700 dark:text-gray-300 mb-1">Category</Label>
               <Select name="category" value={formData.category || ''} onValueChange={v => handleSelectChange('category', v as string)}>
                <SelectTrigger><SelectValue placeholder="Select category..." /></SelectTrigger>
                <SelectContent>{INVESTMENT_CATEGORIES.map(c => <SelectItem key={c} value={c}>{c}</SelectItem>)}</SelectContent>
              </Select>
              {/* Category is not mandatory, so no error display shown here, but could be added if needed */}
            </div>
          </div>

          <div className="grid grid-cols-1 md:grid-cols-2 gap-4">
            <div>
              <Label htmlFor="invested_value" className="block text-sm font-medium text-gray-700 dark:text-gray-300 mb-1">Amount Invested (₹)</Label>
              <Input
                id="invested_value"
                name="invested_value"
                type="number"
                step="0.01"
                value={formData.invested_value || ''}
                onChange={handleChange}
                className={formErrors.invested_value ? 'border-red-500' : ''}
                aria-invalid={!!formErrors.invested_value}
                aria-describedby={formErrors.invested_value ? "invested_value-error" : undefined}
              />
              {formErrors.invested_value && <p id="invested_value-error" className="mt-1 text-xs text-red-600 flex items-center"><AlertTriangle className="w-3 h-3 mr-1"/>{formErrors.invested_value}</p>}
            </div>
            <div>
              <Label htmlFor="current_value" className="block text-sm font-medium text-gray-700 dark:text-gray-300 mb-1">Current Value (₹)</Label>
              <Input
                id="current_value"
                name="current_value"
                type="number"
                step="0.01"
                value={formData.current_value || ''}
                onChange={handleChange}
                className={formErrors.current_value ? 'border-red-500' : ''}
                aria-invalid={!!formErrors.current_value}
                aria-describedby={formErrors.current_value ? "current_value-error" : undefined}
              />
              {formErrors.current_value && <p id="current_value-error" className="mt-1 text-xs text-red-600 flex items-center"><AlertTriangle className="w-3 h-3 mr-1"/>{formErrors.current_value}</p>}
            </div>
          </div>

          <div className="grid grid-cols-1 md:grid-cols-2 gap-4">
            <div>
                <Label htmlFor="purchaseDate" className="block text-sm font-medium text-gray-700 dark:text-gray-300 mb-1">Purchase Date</Label>
                <Popover>
                  <PopoverTrigger asChild>
                    <Button variant="outline" className={`w-full justify-start text-left font-normal ${formErrors.purchaseDate ? 'border-red-500' : ''}`}
                      aria-invalid={!!formErrors.purchaseDate}
                      aria-describedby={formErrors.purchaseDate ? "purchaseDate-error" : undefined}
                    >
                      <CalendarDays className="mr-2 h-4 w-4" />
                      {(formData.purchaseDate && isValidDate(parseISO(formData.purchaseDate))) ? format(parseISO(formData.purchaseDate), 'PPP') : "Pick date"}
                    </Button>
                  </PopoverTrigger>
                  <PopoverContent className="w-auto p-0"><Calendar mode="single" selected={formData.purchaseDate ? parseISO(formData.purchaseDate) : undefined} onSelect={handleDateChange} /></PopoverContent>
                </Popover>
                {formErrors.purchaseDate && <p id="purchaseDate-error" className="mt-1 text-xs text-red-600 flex items-center"><AlertTriangle className="w-3 h-3 mr-1"/>{formErrors.purchaseDate}</p>}
            </div>
             <div>
              <Label htmlFor="quantity" className="block text-sm font-medium text-gray-700 dark:text-gray-300 mb-1">Quantity/Units</Label>
              <Input
                id="quantity"
                name="quantity"
                type="number"
                step="any"
                value={formData.quantity || ''}
                onChange={handleChange}
                className={formErrors.quantity ? 'border-red-500' : ''}
                aria-invalid={!!formErrors.quantity}
                aria-describedby={formErrors.quantity ? "quantity-error" : undefined}
              />
              {formErrors.quantity && <p id="quantity-error" className="mt-1 text-xs text-red-600 flex items-center"><AlertTriangle className="w-3 h-3 mr-1"/>{formErrors.quantity}</p>}
              </div>
          </div>

          <div>
            <Label htmlFor="notes" className="block text-sm font-medium text-gray-700 dark:text-gray-300 mb-1">Notes</Label>
            <Textarea id="notes" name="notes" value={formData.notes || ''} onChange={handleChange} placeholder="Any additional notes..."/>
          </div>

          <DialogFooter className="pt-5">
            <Button type="button" variant="outline" onClick={onClose}>Cancel</Button>
            <Button type="submit" disabled={isSaving}>{isSaving ? 'Saving...' : (formData.id ? 'Update Investment' : 'Save Investment')}</Button>
          </DialogFooter>
        </form>
      </DialogContent>
    </Dialog>
  );
}<|MERGE_RESOLUTION|>--- conflicted
+++ resolved
@@ -13,14 +13,8 @@
 import { useToast } from "@/hooks/use-toast";
 import { db } from "@/db";
 import { InvestmentData } from "@/types/jsonPreload";
-<<<<<<< HEAD
-import { InvestmentService } from '@/services/InvestmentService'; // Import the new service
-import { useLiveQuery } from "dexie-react-hooks";
-import { useAuth } from '@/contexts/auth-context';
-=======
 import { useLiveQuery } from "dexie-react-hooks";
 import { useAuth } from '@/contexts/auth-context'; // Import useAuth
->>>>>>> 5c3eef9c
 import { format, parseISO, isValid as isValidDate } from 'date-fns';
 import {
   AlertDialog,
@@ -56,16 +50,10 @@
 
   const liveInvestments = useLiveQuery(
     async () => {
-<<<<<<< HEAD
-      if (!user?.uid) return [];
-
-      const userInvestments = await InvestmentService.getInvestments(user.uid);
-=======
       if (!user?.uid) return []; // Don't query if no user
       let baseQuery = db.investments.where('user_id').equals(user.uid);
 
       const userInvestments = await baseQuery.orderBy('purchaseDate').reverse().toArray();
->>>>>>> 5c3eef9c
 
       if (searchTerm) {
         const lowerSearchTerm = searchTerm.toLowerCase();
@@ -75,16 +63,9 @@
           (inv.category && inv.category.toLowerCase().includes(lowerSearchTerm))
         );
       }
-<<<<<<< HEAD
-      // The service doesn't sort, so we sort here.
-      return userInvestments.sort((a, b) => (b.purchaseDate && a.purchaseDate) ? parseISO(b.purchaseDate).getTime() - parseISO(a.purchaseDate).getTime() : 0);
-    },
-    [searchTerm, user?.uid],
-=======
       return userInvestments;
     },
     [searchTerm, user?.uid], // Re-run if searchTerm or user changes
->>>>>>> 5c3eef9c
     []
   );
   const investments = liveInvestments || [];
@@ -418,12 +399,8 @@
 
     try {
       if (formData.id) {
-<<<<<<< HEAD
-        await InvestmentService.updateInvestment(formData.id, recordData);
-=======
         // Optional: Check if existing record's user_id matches user.uid
         await db.investments.update(formData.id, { ...recordData, updated_at: new Date() });
->>>>>>> 5c3eef9c
         toast({ title: "Success", description: "Investment updated." });
       } else {
         await InvestmentService.addInvestment(recordData as Omit<InvestmentData, 'id'>);
