--- conflicted
+++ resolved
@@ -18,11 +18,7 @@
 import { useSingleLoading } from "@/hooks/use-comprehensive-loading";
 import { useLiveQuery } from 'dexie-react-hooks';
 import { AdvancedExpenseFilters, ExpenseFilterCriteria } from "./advanced-expense-filters";
-<<<<<<< HEAD
-import { formatCurrency } from "@/services/DataValidator";
-=======
 import { ComprehensiveDataValidator } from "@/services/enhanced-data-validator";
->>>>>>> 1706bd1a
 import { motion } from "framer-motion";
 import { parseISO, isValid } from "date-fns";
 
