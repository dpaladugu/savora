--- conflicted
+++ resolved
@@ -37,15 +37,7 @@
   const [loading, setLoading] = useState(false);
   const { toast } = useToast();
 
-<<<<<<< HEAD
-  // Ensure useAppStore selectors are correctly typed for the new AI config fields
-  const { unlockApp, setDecryptedAiConfig } = useAppStore(state => ({ // Updated to use setDecryptedAiConfig
-    unlockApp: state.unlockApp, // Keep old unlockApp if it's still used elsewhere or phase it out
-    setDecryptedAiConfig: state.setDecryptedAiConfig,
-  }));
-=======
   const setDecryptedAiConfig = useAppStore(state => state.setDecryptedAiConfig); // Select only the needed action
->>>>>>> 6af1ac70
 
 
   useEffect(() => {
