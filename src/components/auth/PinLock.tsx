<<<<<<< HEAD
import React, { useState, useEffect } from 'react'; // Ensure useEffect is imported here
=======
import React, { useState, useEffect } from 'react';
>>>>>>> 8d1fed65
import { motion } from 'framer-motion';
import { LockKeyhole } from 'lucide-react';
import { Input } from '@/components/ui/input';
import { Button } from '@/components/ui/button';
<<<<<<< HEAD
import { Select, SelectContent, SelectItem, SelectTrigger, SelectValue } from "@/components/ui/select"; // Added Select
import { Label } from "@/components/ui/label"; // Added Label
import { useToast } from '@/hooks/use-toast'; // Ensure this is the correct path
import { db } from '@/db';
import { EncryptionService } from '@/services/encryptionService';
import { useAppStore } from '@/store/appStore';
// Removed the redundant/commented out useEffect import from below
=======
import { Select, SelectContent, SelectItem, SelectTrigger, SelectValue } from "@/components/ui/select";
import { Label } from "@/components/ui/label";
import { useToast } from '@/hooks/use-toast';
import { db } from '@/db';
import { EncryptionService } from '@/services/encryptionService';
import { useAppStore } from '@/store/appStore';
>>>>>>> 8d1fed65

interface PinLockProps {
  onUnlockSuccess: () => void;
}

type PinLockMode = 'loading' | 'setup' | 'unlock';

const aiProviderOptions = [
  { value: 'deepseek', label: 'DeepSeek API' },
  { value: 'groq', label: 'Groq API' },
  { value: 'ollama_local', label: 'Ollama (Local)' },
  { value: 'google_gemini', label: 'Google Gemini API' },
  // Add other providers here as needed, e.g.:
  // { value: 'openai', label: 'OpenAI API' },
];

export function PinLock({ onUnlockSuccess }: PinLockProps) {
  const [mode, setMode] = useState<PinLockMode>('loading');
  const [pin, setPin] = useState('');
<<<<<<< HEAD
  const [confirmPin, setConfirmPin] = useState(''); // For setup mode
  const [apiKeyInput, setApiKeyInput] = useState(''); // For API key input in setup mode
  const [aiProvider, setAiProvider] = useState<string>('deepseek');
=======
  const [confirmPin, setConfirmPin] = useState('');
  const [apiKeyInput, setApiKeyInput] = useState('');
  const [aiProvider, setAiProvider] = useState<string>(aiProviderOptions[0].value); // Default to first provider
>>>>>>> 8d1fed65
  const [aiBaseUrl, setAiBaseUrl] = useState<string>('');
  const [error, setError] = useState('');
  const [loading, setLoading] = useState(false);
  const { toast } = useToast();

  // Ensure useAppStore selectors are correctly typed for the new AI config fields
  const { unlockApp, setDecryptedAiConfig } = useAppStore(state => ({ // Updated to use setDecryptedAiConfig
    unlockApp: state.unlockApp, // Keep old unlockApp if it's still used elsewhere or phase it out
    setDecryptedAiConfig: state.setDecryptedAiConfig,
  }));


  React.useEffect(() => { // Changed to React.useEffect to be explicit if default import is preferred for React
    const checkPinSetup = async () => {
      try {
<<<<<<< HEAD
        // We still check for encryptedApiKey to determine if setup has been done.
        // The specific provider details will be loaded during unlock or re-verified.
        const apiKeySetting = await db.appSettings.get('encryptedAiApiKey'); // Use new key name
        if (apiKeySetting && apiKeySetting.value) {
=======
        const aiConfigSetting = await db.appSettings.get('encryptedAiConfig'); // Changed key name
        if (aiConfigSetting && aiConfigSetting.value) {
          // Also load provider and base URL if they are stored separately (for display before unlock)
          const providerSetting = await db.appSettings.get('currentAiProvider');
          if (providerSetting?.value) {
            setAiProvider(providerSetting.value as string);
          }
          const baseUrlSetting = await db.appSettings.get('aiServiceBaseUrl');
          if (baseUrlSetting?.value) {
            setAiBaseUrl(baseUrlSetting.value as string);
          }
>>>>>>> 8d1fed65
          setMode('unlock');
        } else {
          setMode('setup');
        }
      } catch (e) {
        console.error("Error checking PIN setup:", e);
        setError("Could not verify PIN status. Please refresh.");
        setMode('unlock');
      }
    };
    checkPinSetup();
  }, []);

  const handlePinChange = (value: string) => {
    const numericValue = value.replace(/[^0-9]/g, '');
    if (numericValue.length <= 6) {
      setPin(numericValue);
      setError('');
    }
  };

  const handleSubmit = async (e: React.FormEvent) => {
    e.preventDefault();
    if (pin.length < 4) {
      setError('PIN must be at least 4 digits.');
      return;
    }
    setLoading(true);
    setError('');

    if (mode === 'setup') {
<<<<<<< HEAD
      // PIN length and match validation already handled by button's disabled state logic implicitly
      // but good to keep explicit checks too.
      if (pin.length < 4) {
        setError('PIN must be at least 4 digits.');
        setLoading(false);
        return;
      }
=======
>>>>>>> 8d1fed65
      if (pin !== confirmPin) {
        setError('PINs do not match.');
        setLoading(false);
        return;
      }

      const currentApiKey = apiKeyInput.trim();
      const currentBaseUrl = aiBaseUrl.trim();

      if (aiProvider !== 'ollama_local' && !currentApiKey) {
        setError(`API Key is required for ${aiProviderOptions.find(p => p.value === aiProvider)?.label || 'selected provider'}.`);
        toast({ title: 'Input Required', description: 'Please enter the API Key.', variant: 'destructive' });
        setLoading(false);
        return;
      }
      if (aiProvider === 'ollama_local' && !currentBaseUrl) {
        setError('Base URL is required for Ollama (Local).');
        toast({ title: 'Input Required', description: 'Please enter the Ollama Base URL.', variant: 'destructive' });
        setLoading(false);
        return;
      }

      try {
<<<<<<< HEAD
        // For Ollama, if no API key is used, we still encrypt a placeholder (like the provider name or an empty string)
        // to ensure the PIN verification mechanism works consistently. The actual API key field in the payload can be empty.
        const apiKeyToStore = aiProvider === 'ollama_local' ? '' : currentApiKey;
        const dataToEncrypt = { apiKey: apiKeyToStore, provider: aiProvider, baseUrl: currentBaseUrl, timestamp: new Date().toISOString() };
=======
        const apiKeyToStore = (aiProvider === 'ollama_local' || !currentApiKey) ? '' : currentApiKey;
        const dataToEncrypt = {
          apiKey: apiKeyToStore,
          provider: aiProvider,
          baseUrl: (aiProvider === 'ollama_local') ? currentBaseUrl : '', // Store baseUrl only if ollama
          timestamp: new Date().toISOString()
        };
>>>>>>> 8d1fed65
        const ciphertext = await EncryptionService.encryptData(dataToEncrypt, pin);

        if (ciphertext) {
          await db.transaction('rw', db.appSettings, async () => {
<<<<<<< HEAD
            await db.appSettings.put({ key: 'encryptedAiApiKey', value: ciphertext }); // Generic key name
            await db.appSettings.put({ key: 'currentAiProvider', value: aiProvider });
            if (aiProvider === 'ollama_local' && currentBaseUrl) {
              await db.appSettings.put({ key: 'aiServiceBaseUrl', value: currentBaseUrl });
            } else {
              // Remove or nullify if not needed to avoid stale data
=======
            await db.appSettings.put({ key: 'encryptedAiConfig', value: ciphertext }); // Store all config
            await db.appSettings.put({ key: 'currentAiProvider', value: aiProvider }); // Store for easy access
            if (aiProvider === 'ollama_local' && currentBaseUrl) {
              await db.appSettings.put({ key: 'aiServiceBaseUrl', value: currentBaseUrl });
            } else {
>>>>>>> 8d1fed65
              await db.appSettings.delete('aiServiceBaseUrl');
            }
            await db.appSettings.put({ key: 'pinLastSet', value: new Date().toISOString() });
          });

<<<<<<< HEAD
          unlockApp(apiKeyToStore, aiProvider, (aiProvider === 'ollama_local' ? currentBaseUrl : null));
=======
          setDecryptedAiConfig({ // Use the new Zustand action
            apiKey: apiKeyToStore,
            provider: aiProvider,
            baseUrl: (aiProvider === 'ollama_local') ? currentBaseUrl : null,
          });
>>>>>>> 8d1fed65
          toast({ title: 'Success', description: 'PIN successfully set and application unlocked.' });
          onUnlockSuccess();
        } else {
          throw new Error('Encryption process failed during PIN setup.');
        }
      } catch (err: any) {
        console.error("PIN Setup Error:", err);
        setError(err.message || 'PIN setup failed. Please try again.');
        toast({ title: 'Error', description: err.message || 'PIN setup failed.', variant: 'destructive' });
      } finally {
        setLoading(false);
      }
    } else if (mode === 'unlock') {
<<<<<<< HEAD
      setError('');
      try {
        const encryptedSetting = await db.appSettings.get('encryptedAiApiKey'); // Use new key name
        const providerSetting = await db.appSettings.get('currentAiProvider');
        const baseUrlSetting = await db.appSettings.get('aiServiceBaseUrl');

        const encryptedCiphertext = encryptedSetting?.value as string | undefined;

        if (!encryptedCiphertext) {
          console.warn('encryptedAiApiKey not found in unlock mode, switching to setup.');
=======
      try {
        const encryptedSetting = await db.appSettings.get('encryptedAiConfig');
        const encryptedCiphertext = encryptedSetting?.value as string | undefined;

        if (!encryptedCiphertext) {
          console.warn('encryptedAiConfig not found in unlock mode, switching to setup.');
>>>>>>> 8d1fed65
          toast({ title: 'Setup Required', description: 'Please set up your PIN and AI provider.', variant: 'default' });
          setMode('setup');
          setLoading(false);
          return;
        }

        const decryptedPayload = await EncryptionService.decryptData(encryptedCiphertext, pin);

<<<<<<< HEAD
        // The payload now contains apiKey, provider, and baseUrl from the time of encryption
        if (decryptedPayload && typeof decryptedPayload.apiKey === 'string') {
          const storedProvider = providerSetting?.value as string || decryptedPayload.provider || 'deepseek'; // Fallback
          const storedBaseUrl = baseUrlSetting?.value as string || decryptedPayload.baseUrl || null; // Fallback

          unlockApp(decryptedPayload.apiKey, storedProvider, storedBaseUrl);
          toast({ title: 'Success!', description: 'Application unlocked.' });
          onUnlockSuccess();
        } else {
          setError('Invalid PIN. Please try again.');
          toast({ title: 'Unlock Failed', description: 'Invalid PIN entered.', variant: 'destructive' });
=======
        if (decryptedPayload && typeof decryptedPayload.apiKey === 'string' && decryptedPayload.provider) {
           setDecryptedAiConfig({ // Use the new Zustand action
            apiKey: decryptedPayload.apiKey,
            provider: decryptedPayload.provider,
            baseUrl: decryptedPayload.baseUrl || null,
          });
          toast({ title: 'Success!', description: 'Application unlocked.' });
          onUnlockSuccess();
        } else {
          setError('Invalid PIN or corrupted data. Please try again.');
          toast({ title: 'Unlock Failed', description: 'Invalid PIN or data corruption.', variant: 'destructive' });
>>>>>>> 8d1fed65
        }
      } catch (err: any) {
        console.error("PIN Unlock Process Error:", err);
        setError('An unexpected error occurred during unlock.');
        toast({ title: 'Error', description: 'Unlock failed due to an unexpected error.', variant: 'destructive' });
      } finally {
        setLoading(false);
      }
    }
  };

  if (mode === 'loading') {
    return (
      <div className="min-h-screen flex items-center justify-center">
        <div className="w-8 h-8 border-4 border-primary border-t-transparent rounded-full animate-spin"></div>
      </div>
    );
  }

  return (
    <div className="min-h-screen bg-gradient-to-br from-slate-100 to-slate-200 dark:from-slate-900 dark:to-slate-800 flex flex-col items-center justify-center p-4">
      <motion.div
        initial={{ opacity: 0, scale: 0.8 }}
        animate={{ opacity: 1, scale: 1 }}
        transition={{ duration: 0.5 }}
        className="w-full max-w-md p-8 bg-background dark:bg-slate-800/50 shadow-2xl rounded-xl border border-border/20 backdrop-blur-sm" // Increased max-w-md
      >
        <div className="text-center mb-8">
          <LockKeyhole className="w-16 h-16 mx-auto text-primary mb-4" />
          <h2 className="text-2xl font-bold text-foreground">
            {mode === 'setup' ? 'Set Up Security PIN & AI' : 'Enter Security PIN'}
          </h2>
          <p className="text-sm text-muted-foreground mt-1">
            {mode === 'setup'
              ? 'Secure your app and configure your AI provider.'
              : 'Unlock Savora to access your financial data.'}
          </p>
        </div>

        <form onSubmit={handleSubmit} className="space-y-6">
          <Input
            type="password"
            value={pin}
            onChange={(e) => handlePinChange(e.target.value)}
            placeholder="Enter PIN (4-6 digits)"
            maxLength={6}
            className="text-center text-2xl tracking-[0.3em] font-mono h-14"
            autoFocus
          />
          {mode === 'setup' && (
            <>
              <Input
                type="password"
                value={confirmPin}
                onChange={(e) => {
                  const numericValue = e.target.value.replace(/[^0-9]/g, '');
                  if (numericValue.length <= 6) setConfirmPin(numericValue);
                  setError('');
                }}
                placeholder="Confirm PIN"
                maxLength={6}
                className="text-center text-2xl tracking-[0.3em] font-mono h-14"
              />
<<<<<<< HEAD
              <div className="space-y-3">
                <div>
                  <Label htmlFor="aiProviderSelect">AI Provider</Label>
=======
              <div className="space-y-4"> {/* Increased spacing */}
                <div>
                  <Label htmlFor="aiProviderSelect" className="mb-1 block">AI Provider</Label>
>>>>>>> 8d1fed65
                  <Select value={aiProvider} onValueChange={setAiProvider}>
                    <SelectTrigger id="aiProviderSelect" className="h-12">
                      <SelectValue placeholder="Select AI Provider" />
                    </SelectTrigger>
                    <SelectContent>
                      {aiProviderOptions.map(option => (
                        <SelectItem key={option.value} value={option.value}>
                          {option.label}
                        </SelectItem>
                      ))}
                    </SelectContent>
                  </Select>
                </div>

                {aiProvider === 'ollama_local' && (
                  <div>
<<<<<<< HEAD
                    <Label htmlFor="aiBaseUrlInput">Ollama Base URL</Label>
=======
                    <Label htmlFor="aiBaseUrlInput" className="mb-1 block">Ollama Base URL</Label>
>>>>>>> 8d1fed65
                    <Input
                      id="aiBaseUrlInput"
                      type="text"
                      value={aiBaseUrl}
                      onChange={(e) => setAiBaseUrl(e.target.value)}
                      placeholder="e.g., http://localhost:11434"
                      className="text-sm h-12"
                    />
                    <p className="text-xs text-muted-foreground mt-1 px-1">
                      Enter the base URL for your local Ollama service.
                    </p>
                  </div>
                )}

<<<<<<< HEAD
                <div>
                  <Label htmlFor="apiKeyInput" className={aiProvider === 'ollama_local' ? 'sr-only' : ''}>API Key</Label>
                  {aiProvider !== 'ollama_local' && (
                    <Input
                      id="apiKeyInput"
                      type="password" // Masked, but user is pasting
                      value={apiKeyInput}
                      onChange={(e) => setApiKeyInput(e.target.value)}
                      placeholder="Paste API Key here"
                      className="text-sm h-12"
                    />
                  )}
                  {aiProvider !== 'ollama_local' && (
                    <p className="text-xs text-muted-foreground mt-1 px-1">
                      This key will be encrypted with your PIN and stored locally.
                    </p>
                  )}
                   {aiProvider === 'ollama_local' && (
                    <p className="text-xs text-muted-foreground mt-1 px-1">
                      Ollama (Local) typically does not require an API key. The Base URL is used.
                    </p>
                  )}
                </div>
=======
                {aiProvider !== 'ollama_local' && (
                  <div>
                    <Label htmlFor="apiKeyInput" className="mb-1 block">API Key</Label>
                    <Input
                      id="apiKeyInput"
                      type="password"
                      value={apiKeyInput}
                      onChange={(e) => setApiKeyInput(e.target.value)}
                      placeholder={`Paste ${aiProviderOptions.find(p=>p.value === aiProvider)?.label || ''} API Key`}
                      className="text-sm h-12"
                    />
                    <p className="text-xs text-muted-foreground mt-1 px-1">
                      This key will be encrypted with your PIN and stored locally.
                    </p>
                  </div>
                )}
                 {aiProvider === 'ollama_local' && (
                    <p className="text-sm text-muted-foreground mt-1 px-1">
                      Ollama (Local) typically does not require an API key. The Base URL is used.
                    </p>
                  )}
>>>>>>> 8d1fed65
              </div>
            </>
          )}

          {error && <p className="text-sm text-destructive text-center">{error}</p>}

          <Button
            type="submit"
            className="w-full text-lg py-3 h-auto"
            disabled={
              loading ||
              pin.length < 4 ||
              (mode === 'setup' &&
<<<<<<< HEAD
                (confirmPin.length < 4 ||
=======
                (pin !== confirmPin || confirmPin.length <4 || // ensure confirmPin is also valid
>>>>>>> 8d1fed65
                 (aiProvider !== 'ollama_local' && apiKeyInput.trim() === '') ||
                 (aiProvider === 'ollama_local' && aiBaseUrl.trim() === '')
                )
              )
            }
          >
            {loading ? (
              <div className="w-5 h-5 border-2 border-current border-t-transparent rounded-full animate-spin" />
            ) : (
              mode === 'setup' ? 'Set PIN & Configure AI' : "Unlock"
            )}
          </Button>
        </form>
      </motion.div>
      <p className="text-xs text-muted-foreground mt-8">
        Your sensitive AI configuration is encrypted using this PIN and stored locally.
      </p>
    </div>
  );
}<|MERGE_RESOLUTION|>--- conflicted
+++ resolved
@@ -1,28 +1,14 @@
-<<<<<<< HEAD
-import React, { useState, useEffect } from 'react'; // Ensure useEffect is imported here
-=======
 import React, { useState, useEffect } from 'react';
->>>>>>> 8d1fed65
 import { motion } from 'framer-motion';
 import { LockKeyhole } from 'lucide-react';
 import { Input } from '@/components/ui/input';
 import { Button } from '@/components/ui/button';
-<<<<<<< HEAD
-import { Select, SelectContent, SelectItem, SelectTrigger, SelectValue } from "@/components/ui/select"; // Added Select
-import { Label } from "@/components/ui/label"; // Added Label
-import { useToast } from '@/hooks/use-toast'; // Ensure this is the correct path
-import { db } from '@/db';
-import { EncryptionService } from '@/services/encryptionService';
-import { useAppStore } from '@/store/appStore';
-// Removed the redundant/commented out useEffect import from below
-=======
 import { Select, SelectContent, SelectItem, SelectTrigger, SelectValue } from "@/components/ui/select";
 import { Label } from "@/components/ui/label";
 import { useToast } from '@/hooks/use-toast';
 import { db } from '@/db';
 import { EncryptionService } from '@/services/encryptionService';
 import { useAppStore } from '@/store/appStore';
->>>>>>> 8d1fed65
 
 interface PinLockProps {
   onUnlockSuccess: () => void;
@@ -42,15 +28,9 @@
 export function PinLock({ onUnlockSuccess }: PinLockProps) {
   const [mode, setMode] = useState<PinLockMode>('loading');
   const [pin, setPin] = useState('');
-<<<<<<< HEAD
-  const [confirmPin, setConfirmPin] = useState(''); // For setup mode
-  const [apiKeyInput, setApiKeyInput] = useState(''); // For API key input in setup mode
-  const [aiProvider, setAiProvider] = useState<string>('deepseek');
-=======
   const [confirmPin, setConfirmPin] = useState('');
   const [apiKeyInput, setApiKeyInput] = useState('');
   const [aiProvider, setAiProvider] = useState<string>(aiProviderOptions[0].value); // Default to first provider
->>>>>>> 8d1fed65
   const [aiBaseUrl, setAiBaseUrl] = useState<string>('');
   const [error, setError] = useState('');
   const [loading, setLoading] = useState(false);
@@ -66,12 +46,6 @@
   React.useEffect(() => { // Changed to React.useEffect to be explicit if default import is preferred for React
     const checkPinSetup = async () => {
       try {
-<<<<<<< HEAD
-        // We still check for encryptedApiKey to determine if setup has been done.
-        // The specific provider details will be loaded during unlock or re-verified.
-        const apiKeySetting = await db.appSettings.get('encryptedAiApiKey'); // Use new key name
-        if (apiKeySetting && apiKeySetting.value) {
-=======
         const aiConfigSetting = await db.appSettings.get('encryptedAiConfig'); // Changed key name
         if (aiConfigSetting && aiConfigSetting.value) {
           // Also load provider and base URL if they are stored separately (for display before unlock)
@@ -83,7 +57,6 @@
           if (baseUrlSetting?.value) {
             setAiBaseUrl(baseUrlSetting.value as string);
           }
->>>>>>> 8d1fed65
           setMode('unlock');
         } else {
           setMode('setup');
@@ -115,16 +88,6 @@
     setError('');
 
     if (mode === 'setup') {
-<<<<<<< HEAD
-      // PIN length and match validation already handled by button's disabled state logic implicitly
-      // but good to keep explicit checks too.
-      if (pin.length < 4) {
-        setError('PIN must be at least 4 digits.');
-        setLoading(false);
-        return;
-      }
-=======
->>>>>>> 8d1fed65
       if (pin !== confirmPin) {
         setError('PINs do not match.');
         setLoading(false);
@@ -148,12 +111,6 @@
       }
 
       try {
-<<<<<<< HEAD
-        // For Ollama, if no API key is used, we still encrypt a placeholder (like the provider name or an empty string)
-        // to ensure the PIN verification mechanism works consistently. The actual API key field in the payload can be empty.
-        const apiKeyToStore = aiProvider === 'ollama_local' ? '' : currentApiKey;
-        const dataToEncrypt = { apiKey: apiKeyToStore, provider: aiProvider, baseUrl: currentBaseUrl, timestamp: new Date().toISOString() };
-=======
         const apiKeyToStore = (aiProvider === 'ollama_local' || !currentApiKey) ? '' : currentApiKey;
         const dataToEncrypt = {
           apiKey: apiKeyToStore,
@@ -161,39 +118,25 @@
           baseUrl: (aiProvider === 'ollama_local') ? currentBaseUrl : '', // Store baseUrl only if ollama
           timestamp: new Date().toISOString()
         };
->>>>>>> 8d1fed65
         const ciphertext = await EncryptionService.encryptData(dataToEncrypt, pin);
 
         if (ciphertext) {
           await db.transaction('rw', db.appSettings, async () => {
-<<<<<<< HEAD
-            await db.appSettings.put({ key: 'encryptedAiApiKey', value: ciphertext }); // Generic key name
-            await db.appSettings.put({ key: 'currentAiProvider', value: aiProvider });
-            if (aiProvider === 'ollama_local' && currentBaseUrl) {
-              await db.appSettings.put({ key: 'aiServiceBaseUrl', value: currentBaseUrl });
-            } else {
-              // Remove or nullify if not needed to avoid stale data
-=======
             await db.appSettings.put({ key: 'encryptedAiConfig', value: ciphertext }); // Store all config
             await db.appSettings.put({ key: 'currentAiProvider', value: aiProvider }); // Store for easy access
             if (aiProvider === 'ollama_local' && currentBaseUrl) {
               await db.appSettings.put({ key: 'aiServiceBaseUrl', value: currentBaseUrl });
             } else {
->>>>>>> 8d1fed65
               await db.appSettings.delete('aiServiceBaseUrl');
             }
             await db.appSettings.put({ key: 'pinLastSet', value: new Date().toISOString() });
           });
 
-<<<<<<< HEAD
-          unlockApp(apiKeyToStore, aiProvider, (aiProvider === 'ollama_local' ? currentBaseUrl : null));
-=======
           setDecryptedAiConfig({ // Use the new Zustand action
             apiKey: apiKeyToStore,
             provider: aiProvider,
             baseUrl: (aiProvider === 'ollama_local') ? currentBaseUrl : null,
           });
->>>>>>> 8d1fed65
           toast({ title: 'Success', description: 'PIN successfully set and application unlocked.' });
           onUnlockSuccess();
         } else {
@@ -207,25 +150,12 @@
         setLoading(false);
       }
     } else if (mode === 'unlock') {
-<<<<<<< HEAD
-      setError('');
-      try {
-        const encryptedSetting = await db.appSettings.get('encryptedAiApiKey'); // Use new key name
-        const providerSetting = await db.appSettings.get('currentAiProvider');
-        const baseUrlSetting = await db.appSettings.get('aiServiceBaseUrl');
-
-        const encryptedCiphertext = encryptedSetting?.value as string | undefined;
-
-        if (!encryptedCiphertext) {
-          console.warn('encryptedAiApiKey not found in unlock mode, switching to setup.');
-=======
       try {
         const encryptedSetting = await db.appSettings.get('encryptedAiConfig');
         const encryptedCiphertext = encryptedSetting?.value as string | undefined;
 
         if (!encryptedCiphertext) {
           console.warn('encryptedAiConfig not found in unlock mode, switching to setup.');
->>>>>>> 8d1fed65
           toast({ title: 'Setup Required', description: 'Please set up your PIN and AI provider.', variant: 'default' });
           setMode('setup');
           setLoading(false);
@@ -234,19 +164,6 @@
 
         const decryptedPayload = await EncryptionService.decryptData(encryptedCiphertext, pin);
 
-<<<<<<< HEAD
-        // The payload now contains apiKey, provider, and baseUrl from the time of encryption
-        if (decryptedPayload && typeof decryptedPayload.apiKey === 'string') {
-          const storedProvider = providerSetting?.value as string || decryptedPayload.provider || 'deepseek'; // Fallback
-          const storedBaseUrl = baseUrlSetting?.value as string || decryptedPayload.baseUrl || null; // Fallback
-
-          unlockApp(decryptedPayload.apiKey, storedProvider, storedBaseUrl);
-          toast({ title: 'Success!', description: 'Application unlocked.' });
-          onUnlockSuccess();
-        } else {
-          setError('Invalid PIN. Please try again.');
-          toast({ title: 'Unlock Failed', description: 'Invalid PIN entered.', variant: 'destructive' });
-=======
         if (decryptedPayload && typeof decryptedPayload.apiKey === 'string' && decryptedPayload.provider) {
            setDecryptedAiConfig({ // Use the new Zustand action
             apiKey: decryptedPayload.apiKey,
@@ -258,7 +175,6 @@
         } else {
           setError('Invalid PIN or corrupted data. Please try again.');
           toast({ title: 'Unlock Failed', description: 'Invalid PIN or data corruption.', variant: 'destructive' });
->>>>>>> 8d1fed65
         }
       } catch (err: any) {
         console.error("PIN Unlock Process Error:", err);
@@ -322,15 +238,9 @@
                 maxLength={6}
                 className="text-center text-2xl tracking-[0.3em] font-mono h-14"
               />
-<<<<<<< HEAD
-              <div className="space-y-3">
-                <div>
-                  <Label htmlFor="aiProviderSelect">AI Provider</Label>
-=======
               <div className="space-y-4"> {/* Increased spacing */}
                 <div>
                   <Label htmlFor="aiProviderSelect" className="mb-1 block">AI Provider</Label>
->>>>>>> 8d1fed65
                   <Select value={aiProvider} onValueChange={setAiProvider}>
                     <SelectTrigger id="aiProviderSelect" className="h-12">
                       <SelectValue placeholder="Select AI Provider" />
@@ -347,11 +257,7 @@
 
                 {aiProvider === 'ollama_local' && (
                   <div>
-<<<<<<< HEAD
-                    <Label htmlFor="aiBaseUrlInput">Ollama Base URL</Label>
-=======
                     <Label htmlFor="aiBaseUrlInput" className="mb-1 block">Ollama Base URL</Label>
->>>>>>> 8d1fed65
                     <Input
                       id="aiBaseUrlInput"
                       type="text"
@@ -366,31 +272,6 @@
                   </div>
                 )}
 
-<<<<<<< HEAD
-                <div>
-                  <Label htmlFor="apiKeyInput" className={aiProvider === 'ollama_local' ? 'sr-only' : ''}>API Key</Label>
-                  {aiProvider !== 'ollama_local' && (
-                    <Input
-                      id="apiKeyInput"
-                      type="password" // Masked, but user is pasting
-                      value={apiKeyInput}
-                      onChange={(e) => setApiKeyInput(e.target.value)}
-                      placeholder="Paste API Key here"
-                      className="text-sm h-12"
-                    />
-                  )}
-                  {aiProvider !== 'ollama_local' && (
-                    <p className="text-xs text-muted-foreground mt-1 px-1">
-                      This key will be encrypted with your PIN and stored locally.
-                    </p>
-                  )}
-                   {aiProvider === 'ollama_local' && (
-                    <p className="text-xs text-muted-foreground mt-1 px-1">
-                      Ollama (Local) typically does not require an API key. The Base URL is used.
-                    </p>
-                  )}
-                </div>
-=======
                 {aiProvider !== 'ollama_local' && (
                   <div>
                     <Label htmlFor="apiKeyInput" className="mb-1 block">API Key</Label>
@@ -412,7 +293,6 @@
                       Ollama (Local) typically does not require an API key. The Base URL is used.
                     </p>
                   )}
->>>>>>> 8d1fed65
               </div>
             </>
           )}
@@ -426,11 +306,7 @@
               loading ||
               pin.length < 4 ||
               (mode === 'setup' &&
-<<<<<<< HEAD
-                (confirmPin.length < 4 ||
-=======
                 (pin !== confirmPin || confirmPin.length <4 || // ensure confirmPin is also valid
->>>>>>> 8d1fed65
                  (aiProvider !== 'ollama_local' && apiKeyInput.trim() === '') ||
                  (aiProvider === 'ollama_local' && aiBaseUrl.trim() === '')
                 )
