--- conflicted
+++ resolved
@@ -9,11 +9,7 @@
 import { db } from '@/db';
 import { EncryptionService } from '@/services/encryptionService';
 import { useAppStore } from '@/store/appStore';
-<<<<<<< HEAD
-import { AiChatService } from '@/services/AiChatService'; // Import the service
-=======
 import aiChatServiceInstance from '@/services/AiChatService';
->>>>>>> 8d03d09f
 
 interface PinLockProps {
   onUnlockSuccess: () => void;
@@ -40,8 +36,6 @@
   const [error, setError] = useState('');
   const [loading, setLoading] = useState(false);
   const { toast } = useToast();
-  const aiChatServiceInstance = AiChatService.getInstance();
-
 
 
   const setDecryptedAiConfig = useAppStore(state => state.setDecryptedAiConfig); // Select only the needed action
