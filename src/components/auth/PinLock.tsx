import React, { useState, useEffect } from 'react';
import { motion } from 'framer-motion';
import { LockKeyhole } from 'lucide-react';
import { Input } from '@/components/ui/input';
import { Button } from '@/components/ui/button';
import { Select, SelectContent, SelectItem, SelectTrigger, SelectValue } from "@/components/ui/select";
import { Label } from "@/components/ui/label";
import { useToast } from '@/hooks/use-toast';
import { db } from '@/db';
import { EncryptionService } from '@/services/encryptionService';
import { useAppStore } from '@/store/appStore';

interface PinLockProps {
  onUnlockSuccess: () => void;
}

type PinLockMode = 'loading' | 'setup' | 'unlock';

const aiProviderOptions = [
  { value: 'deepseek', label: 'DeepSeek API' },
  { value: 'groq', label: 'Groq API' },
  { value: 'ollama_local', label: 'Ollama (Local)' },
  { value: 'google_gemini', label: 'Google Gemini API' },
  // Add other providers here as needed, e.g.:
  // { value: 'openai', label: 'OpenAI API' },
];

export function PinLock({ onUnlockSuccess }: PinLockProps) {
  console.log("PinLock rendering/mounting."); // DEBUG LOG
  const [mode, setMode] = useState<PinLockMode>('loading');
  const [pin, setPin] = useState('');
  const [confirmPin, setConfirmPin] = useState('');
  const [apiKeyInput, setApiKeyInput] = useState('');
  const [aiProvider, setAiProvider] = useState<string>(aiProviderOptions[0].value); // Default to first provider
  const [aiBaseUrl, setAiBaseUrl] = useState<string>('');
  const [error, setError] = useState('');
  const [loading, setLoading] = useState(false);
  const { toast } = useToast();
<<<<<<< HEAD

  // Ensure useAppStore selectors are correctly typed for the new AI config fields
  const { unlockApp, setDecryptedAiConfig } = useAppStore(state => ({ // Updated to use setDecryptedAiConfig
    unlockApp: state.unlockApp, // Keep old unlockApp if it's still used elsewhere or phase it out
    setDecryptedAiConfig: state.setDecryptedAiConfig,
  }));


  React.useEffect(() => { // Changed to React.useEffect to be explicit if default import is preferred for React
=======

  // Ensure useAppStore selectors are correctly typed for the new AI config fields
  const { unlockApp, setDecryptedAiConfig } = useAppStore(state => ({ // Updated to use setDecryptedAiConfig
    unlockApp: state.unlockApp, // Keep old unlockApp if it's still used elsewhere or phase it out
    setDecryptedAiConfig: state.setDecryptedAiConfig,
  }));


  useEffect(() => {
    console.log("PinLock: useEffect for checkPinSetup running. Current mode:", mode); // DEBUG LOG
>>>>>>> 1d842d9f
    const checkPinSetup = async () => {
      console.log("PinLock: checkPinSetup called."); // DEBUG LOG
      try {
<<<<<<< HEAD
        const aiConfigSetting = await db.appSettings.get('encryptedAiConfig'); // Changed key name
        if (aiConfigSetting && aiConfigSetting.value) {
          // Also load provider and base URL if they are stored separately (for display before unlock)
=======
        const aiConfigSetting = await db.appSettings.get('encryptedAiConfig');
        if (aiConfigSetting && aiConfigSetting.value) {
          console.log("PinLock: Found existing encryptedAiConfig. Attempting to set mode to 'unlock'."); // DEBUG LOG
>>>>>>> 1d842d9f
          const providerSetting = await db.appSettings.get('currentAiProvider');
          if (providerSetting?.value) {
            setAiProvider(providerSetting.value as string);
          }
          const baseUrlSetting = await db.appSettings.get('aiServiceBaseUrl');
          if (baseUrlSetting?.value) {
            setAiBaseUrl(baseUrlSetting.value as string);
          }
          setMode('unlock');
        } else {
          console.log("PinLock: No encryptedAiConfig found. Attempting to set mode to 'setup'."); // DEBUG LOG
          setMode('setup');
        }
      } catch (e) {
        console.error("PinLock: Error checking PIN setup:", e); // DEBUG LOG
        setError("Could not verify PIN status. Please refresh.");
<<<<<<< HEAD
        setMode('unlock');
=======
        setMode('unlock'); // Default to unlock on error
>>>>>>> 1d842d9f
      }
    };
    checkPinSetup();
  }, []); // Empty dependency array ensures this runs once on mount

  const handlePinChange = (value: string) => {
    const numericValue = value.replace(/[^0-9]/g, '');
    if (numericValue.length <= 6) {
      setPin(numericValue);
      setError('');
    }
  };

  const handleSubmit = async (e: React.FormEvent) => {
    e.preventDefault();
    if (pin.length < 4) {
      setError('PIN must be at least 4 digits.');
      return;
    }
    setLoading(true);
    setError('');

    if (mode === 'setup') {
      if (pin !== confirmPin) {
        setError('PINs do not match.');
        setLoading(false);
        return;
      }

      const currentApiKey = apiKeyInput.trim();
      const currentBaseUrl = aiBaseUrl.trim();

      if (aiProvider !== 'ollama_local' && !currentApiKey) {
        setError(`API Key is required for ${aiProviderOptions.find(p => p.value === aiProvider)?.label || 'selected provider'}.`);
        toast({ title: 'Input Required', description: 'Please enter the API Key.', variant: 'destructive' });
        setLoading(false);
        return;
      }
      if (aiProvider === 'ollama_local' && !currentBaseUrl) {
        setError('Base URL is required for Ollama (Local).');
        toast({ title: 'Input Required', description: 'Please enter the Ollama Base URL.', variant: 'destructive' });
        setLoading(false);
        return;
      }

      try {
        const apiKeyToStore = (aiProvider === 'ollama_local' || !currentApiKey) ? '' : currentApiKey;
        const dataToEncrypt = {
          apiKey: apiKeyToStore,
          provider: aiProvider,
          baseUrl: (aiProvider === 'ollama_local') ? currentBaseUrl : '', // Store baseUrl only if ollama
          timestamp: new Date().toISOString()
        };
        const ciphertext = await EncryptionService.encryptData(dataToEncrypt, pin);

        if (ciphertext) {
          await db.transaction('rw', db.appSettings, async () => {
            await db.appSettings.put({ key: 'encryptedAiConfig', value: ciphertext }); // Store all config
            await db.appSettings.put({ key: 'currentAiProvider', value: aiProvider }); // Store for easy access
            if (aiProvider === 'ollama_local' && currentBaseUrl) {
              await db.appSettings.put({ key: 'aiServiceBaseUrl', value: currentBaseUrl });
            } else {
              await db.appSettings.delete('aiServiceBaseUrl');
            }
            await db.appSettings.put({ key: 'pinLastSet', value: new Date().toISOString() });
          });

<<<<<<< HEAD
          setDecryptedAiConfig({ // Use the new Zustand action
=======
          console.log("PinLock: Setup handleSubmit - Calling setDecryptedAiConfig with:", { apiKey: apiKeyToStore, provider: aiProvider, baseUrl: (aiProvider === 'ollama_local') ? currentBaseUrl : null }); // DEBUG LOG
          setDecryptedAiConfig({
>>>>>>> 1d842d9f
            apiKey: apiKeyToStore,
            provider: aiProvider,
            baseUrl: (aiProvider === 'ollama_local') ? currentBaseUrl : null,
          });
          toast({ title: 'Success', description: 'PIN successfully set and application unlocked.' });
          onUnlockSuccess();
        } else {
          console.error("PinLock: Encryption process failed during PIN setup."); // DEBUG LOG
          throw new Error('Encryption process failed during PIN setup.');
        }
      } catch (err: any) {
        console.error("PIN Setup Error:", err);
        setError(err.message || 'PIN setup failed. Please try again.');
        toast({ title: 'Error', description: err.message || 'PIN setup failed.', variant: 'destructive' });
      } finally {
        setLoading(false);
      }
    } else if (mode === 'unlock') {
      try {
        const encryptedSetting = await db.appSettings.get('encryptedAiConfig');
        const encryptedCiphertext = encryptedSetting?.value as string | undefined;

        if (!encryptedCiphertext) {
          console.warn('encryptedAiConfig not found in unlock mode, switching to setup.');
          toast({ title: 'Setup Required', description: 'Please set up your PIN and AI provider.', variant: 'default' });
          setMode('setup');
          setLoading(false);
          return;
        }

        const decryptedPayload = await EncryptionService.decryptData(encryptedCiphertext, pin);

        if (decryptedPayload && typeof decryptedPayload.apiKey === 'string' && decryptedPayload.provider) {
<<<<<<< HEAD
           setDecryptedAiConfig({ // Use the new Zustand action
=======
          console.log("PinLock: Unlock handleSubmit - Decryption successful. Calling setDecryptedAiConfig with:", decryptedPayload); // DEBUG LOG
           setDecryptedAiConfig({
>>>>>>> 1d842d9f
            apiKey: decryptedPayload.apiKey,
            provider: decryptedPayload.provider,
            baseUrl: decryptedPayload.baseUrl || null,
          });
          toast({ title: 'Success!', description: 'Application unlocked.' });
          onUnlockSuccess();
        } else {
<<<<<<< HEAD
=======
          console.warn("PinLock: Unlock handleSubmit - Decryption failed or payload malformed. Decrypted:", decryptedPayload); // DEBUG LOG
>>>>>>> 1d842d9f
          setError('Invalid PIN or corrupted data. Please try again.');
          toast({ title: 'Unlock Failed', description: 'Invalid PIN or data corruption.', variant: 'destructive' });
        }
      } catch (err: any) {
        console.error("PIN Unlock Process Error:", err);
        setError('An unexpected error occurred during unlock.');
        toast({ title: 'Error', description: 'Unlock failed due to an unexpected error.', variant: 'destructive' });
      } finally {
        setLoading(false);
      }
    }
  };

  if (mode === 'loading') {
    console.log("PinLock: Rendering Loading state. Current mode state:", mode); // DEBUG LOG
    return (
      <div className="min-h-screen flex items-center justify-center">
        <div className="w-8 h-8 border-4 border-primary border-t-transparent rounded-full animate-spin"></div>
      </div>
    );
  }

  console.log(`PinLock: Rendering ${mode} mode form. Current mode state:`, mode); // DEBUG LOG
  return (
    <div className="min-h-screen bg-gradient-to-br from-slate-100 to-slate-200 dark:from-slate-900 dark:to-slate-800 flex flex-col items-center justify-center p-4">
      <motion.div
        initial={{ opacity: 0, scale: 0.8 }}
        animate={{ opacity: 1, scale: 1 }}
        transition={{ duration: 0.5 }}
<<<<<<< HEAD
        className="w-full max-w-md p-8 bg-background dark:bg-slate-800/50 shadow-2xl rounded-xl border border-border/20 backdrop-blur-sm" // Increased max-w-md
=======
        className="w-full max-w-md p-8 bg-background dark:bg-slate-800/50 shadow-2xl rounded-xl border border-border/20 backdrop-blur-sm"
>>>>>>> 1d842d9f
      >
        <div className="text-center mb-8">
          <LockKeyhole className="w-16 h-16 mx-auto text-primary mb-4" />
          <h2 className="text-2xl font-bold text-foreground">
            {mode === 'setup' ? 'Set Up Security PIN & AI' : 'Enter Security PIN'}
          </h2>
          <p className="text-sm text-muted-foreground mt-1">
            {mode === 'setup'
              ? 'Secure your app and configure your AI provider.'
              : 'Unlock Savora to access your financial data.'}
          </p>
        </div>

        <form onSubmit={handleSubmit} className="space-y-6">
          <Input
            type="password"
            value={pin}
            onChange={(e) => handlePinChange(e.target.value)}
            placeholder="Enter PIN (4-6 digits)"
            maxLength={6}
            className="text-center text-2xl tracking-[0.3em] font-mono h-14"
            autoFocus
          />
          {mode === 'setup' && (
            <>
              <Input
                type="password"
                value={confirmPin}
                onChange={(e) => {
                  const numericValue = e.target.value.replace(/[^0-9]/g, '');
                  if (numericValue.length <= 6) setConfirmPin(numericValue);
                  setError('');
                }}
                placeholder="Confirm PIN"
                maxLength={6}
                className="text-center text-2xl tracking-[0.3em] font-mono h-14"
              />
              <div className="space-y-4"> {/* Increased spacing */}
                <div>
                  <Label htmlFor="aiProviderSelect" className="mb-1 block">AI Provider</Label>
                  <Select value={aiProvider} onValueChange={setAiProvider}>
                    <SelectTrigger id="aiProviderSelect" className="h-12">
                      <SelectValue placeholder="Select AI Provider" />
                    </SelectTrigger>
                    <SelectContent>
                      {aiProviderOptions.map(option => (
                        <SelectItem key={option.value} value={option.value}>
                          {option.label}
                        </SelectItem>
                      ))}
                    </SelectContent>
                  </Select>
                </div>

                {aiProvider === 'ollama_local' && (
                  <div>
                    <Label htmlFor="aiBaseUrlInput" className="mb-1 block">Ollama Base URL</Label>
                    <Input
                      id="aiBaseUrlInput"
                      type="text"
                      value={aiBaseUrl}
                      onChange={(e) => setAiBaseUrl(e.target.value)}
                      placeholder="e.g., http://localhost:11434"
                      className="text-sm h-12"
                    />
                    <p className="text-xs text-muted-foreground mt-1 px-1">
                      Enter the base URL for your local Ollama service.
                    </p>
                  </div>
                )}

                {aiProvider !== 'ollama_local' && (
                  <div>
                    <Label htmlFor="apiKeyInput" className="mb-1 block">API Key</Label>
                    <Input
                      id="apiKeyInput"
                      type="password"
                      value={apiKeyInput}
                      onChange={(e) => setApiKeyInput(e.target.value)}
                      placeholder={`Paste ${aiProviderOptions.find(p=>p.value === aiProvider)?.label || ''} API Key`}
                      className="text-sm h-12"
                    />
                    <p className="text-xs text-muted-foreground mt-1 px-1">
                      This key will be encrypted with your PIN and stored locally.
                    </p>
                  </div>
                )}
                 {aiProvider === 'ollama_local' && (
                    <p className="text-sm text-muted-foreground mt-1 px-1">
                      Ollama (Local) typically does not require an API key. The Base URL is used.
                    </p>
                  )}
              </div>
            </>
          )}

          {error && <p className="text-sm text-destructive text-center">{error}</p>}

          <Button
            type="submit"
            className="w-full text-lg py-3 h-auto"
            disabled={
              loading ||
              pin.length < 4 ||
              (mode === 'setup' &&
                (pin !== confirmPin || confirmPin.length <4 || // ensure confirmPin is also valid
                 (aiProvider !== 'ollama_local' && apiKeyInput.trim() === '') ||
                 (aiProvider === 'ollama_local' && aiBaseUrl.trim() === '')
                )
              )
            }
          >
            {loading ? (
              <div className="w-5 h-5 border-2 border-current border-t-transparent rounded-full animate-spin" />
            ) : (
              mode === 'setup' ? 'Set PIN & Configure AI' : "Unlock"
            )}
          </Button>
        </form>
      </motion.div>
      <p className="text-xs text-muted-foreground mt-8">
        Your sensitive AI configuration is encrypted using this PIN and stored locally.
      </p>
    </div>
  );
}<|MERGE_RESOLUTION|>--- conflicted
+++ resolved
@@ -36,7 +36,6 @@
   const [error, setError] = useState('');
   const [loading, setLoading] = useState(false);
   const { toast } = useToast();
-<<<<<<< HEAD
 
   // Ensure useAppStore selectors are correctly typed for the new AI config fields
   const { unlockApp, setDecryptedAiConfig } = useAppStore(state => ({ // Updated to use setDecryptedAiConfig
@@ -45,31 +44,14 @@
   }));
 
 
-  React.useEffect(() => { // Changed to React.useEffect to be explicit if default import is preferred for React
-=======
-
-  // Ensure useAppStore selectors are correctly typed for the new AI config fields
-  const { unlockApp, setDecryptedAiConfig } = useAppStore(state => ({ // Updated to use setDecryptedAiConfig
-    unlockApp: state.unlockApp, // Keep old unlockApp if it's still used elsewhere or phase it out
-    setDecryptedAiConfig: state.setDecryptedAiConfig,
-  }));
-
-
   useEffect(() => {
     console.log("PinLock: useEffect for checkPinSetup running. Current mode:", mode); // DEBUG LOG
->>>>>>> 1d842d9f
     const checkPinSetup = async () => {
       console.log("PinLock: checkPinSetup called."); // DEBUG LOG
       try {
-<<<<<<< HEAD
-        const aiConfigSetting = await db.appSettings.get('encryptedAiConfig'); // Changed key name
-        if (aiConfigSetting && aiConfigSetting.value) {
-          // Also load provider and base URL if they are stored separately (for display before unlock)
-=======
         const aiConfigSetting = await db.appSettings.get('encryptedAiConfig');
         if (aiConfigSetting && aiConfigSetting.value) {
           console.log("PinLock: Found existing encryptedAiConfig. Attempting to set mode to 'unlock'."); // DEBUG LOG
->>>>>>> 1d842d9f
           const providerSetting = await db.appSettings.get('currentAiProvider');
           if (providerSetting?.value) {
             setAiProvider(providerSetting.value as string);
@@ -86,11 +68,7 @@
       } catch (e) {
         console.error("PinLock: Error checking PIN setup:", e); // DEBUG LOG
         setError("Could not verify PIN status. Please refresh.");
-<<<<<<< HEAD
-        setMode('unlock');
-=======
         setMode('unlock'); // Default to unlock on error
->>>>>>> 1d842d9f
       }
     };
     checkPinSetup();
@@ -158,12 +136,8 @@
             await db.appSettings.put({ key: 'pinLastSet', value: new Date().toISOString() });
           });
 
-<<<<<<< HEAD
-          setDecryptedAiConfig({ // Use the new Zustand action
-=======
           console.log("PinLock: Setup handleSubmit - Calling setDecryptedAiConfig with:", { apiKey: apiKeyToStore, provider: aiProvider, baseUrl: (aiProvider === 'ollama_local') ? currentBaseUrl : null }); // DEBUG LOG
           setDecryptedAiConfig({
->>>>>>> 1d842d9f
             apiKey: apiKeyToStore,
             provider: aiProvider,
             baseUrl: (aiProvider === 'ollama_local') ? currentBaseUrl : null,
@@ -197,12 +171,8 @@
         const decryptedPayload = await EncryptionService.decryptData(encryptedCiphertext, pin);
 
         if (decryptedPayload && typeof decryptedPayload.apiKey === 'string' && decryptedPayload.provider) {
-<<<<<<< HEAD
-           setDecryptedAiConfig({ // Use the new Zustand action
-=======
           console.log("PinLock: Unlock handleSubmit - Decryption successful. Calling setDecryptedAiConfig with:", decryptedPayload); // DEBUG LOG
            setDecryptedAiConfig({
->>>>>>> 1d842d9f
             apiKey: decryptedPayload.apiKey,
             provider: decryptedPayload.provider,
             baseUrl: decryptedPayload.baseUrl || null,
@@ -210,10 +180,7 @@
           toast({ title: 'Success!', description: 'Application unlocked.' });
           onUnlockSuccess();
         } else {
-<<<<<<< HEAD
-=======
           console.warn("PinLock: Unlock handleSubmit - Decryption failed or payload malformed. Decrypted:", decryptedPayload); // DEBUG LOG
->>>>>>> 1d842d9f
           setError('Invalid PIN or corrupted data. Please try again.');
           toast({ title: 'Unlock Failed', description: 'Invalid PIN or data corruption.', variant: 'destructive' });
         }
@@ -243,11 +210,7 @@
         initial={{ opacity: 0, scale: 0.8 }}
         animate={{ opacity: 1, scale: 1 }}
         transition={{ duration: 0.5 }}
-<<<<<<< HEAD
-        className="w-full max-w-md p-8 bg-background dark:bg-slate-800/50 shadow-2xl rounded-xl border border-border/20 backdrop-blur-sm" // Increased max-w-md
-=======
         className="w-full max-w-md p-8 bg-background dark:bg-slate-800/50 shadow-2xl rounded-xl border border-border/20 backdrop-blur-sm"
->>>>>>> 1d842d9f
       >
         <div className="text-center mb-8">
           <LockKeyhole className="w-16 h-16 mx-auto text-primary mb-4" />
