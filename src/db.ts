import Dexie, { Table } from 'dexie';
import type {
  AppSetting,
  ProfileData,
  ExpenseData,
  IncomeSourceData,
  InvestmentData,
  YearlySummary
} from '@/types/jsonPreload';

import type { Income as AppIncome } from '@/components/income/income-tracker';
import type { Expense as AppExpense } from '@/services/supabase-data-service';

export type AppSettingTable = AppSetting;

// --- Record Interface Definitions for Dexie Tables ---

export interface RecurringTransactionRecord {
  id: string; user_id?: string; description: string; amount: number; type: 'income' | 'expense';
  category: string; payment_method?: string; frequency: 'daily' | 'weekly' | 'monthly' | 'yearly';
  interval: number; start_date: string; end_date?: string; day_of_week?: number; day_of_month?: number;
  next_occurrence_date?: string; is_active?: boolean; created_at?: Date; updated_at?: Date;
}

export interface DexieCreditCardRecord {
  id: string; user_id?: string; name: string; issuer: string; limit: number; currentBalance: number;
  billCycleDay: number; dueDate: string; autoDebit: boolean; last4Digits?: string;
  created_at?: Date; updated_at?: Date;
}

export interface DexieGoldInvestmentRecord {
  id: string; user_id?: string; weight: number; purity: string; purchasePrice: number; currentPrice?: number;
  purchaseDate: string; paymentMethod: string; storageLocation: string; form: string;
  vendor?: string; note?: string; created_at?: Date; updated_at?: Date;
}

export interface DexieInsurancePolicyRecord {
  id: string; user_id?: string; policyName: string; policyNumber?: string; insurer: string; type: string;
  premium: number; frequency: string; startDate?: string; endDate?: string; coverageAmount?: number;
  nextDueDate?: string; status: string; note?: string; created_at?: Date; updated_at?: Date;
}

export interface DexieLoanEMIRecord {
  id: string; user_id?: string; loanType: string; lender: string; principalAmount: number; emiAmount: number;
  interestRate?: number; tenureMonths: number; startDate?: string; endDate?: string; nextDueDate?: string;
  remainingAmount?: number; status: string; account?: string; note?: string; created_at?: Date; updated_at?: Date;
}

export interface DexieVehicleRecord {
  id: string; // Primary Key
  user_id?: string; // Foreign key to user

  // Core identification
  name: string; // Vehicle's display name (e.g., "My Red Swift", "Office Bike")
  registrationNumber: string; // Vehicle Registration Number (License Plate)
  make?: string; // e.g., "Maruti Suzuki", "Honda", "Toyota"
  model?: string; // e.g., "Swift", "Activa", "Corolla"
  year?: number; // Manufacturing year
  color?: string;
  type?: string; // General type like "Car", "Motorcycle", "Scooter"
  owner?: string; // e.g., "Self", "Spouse", "Company"
  status?: string; // e.g., "Active", "Sold", "In Repair", "Out of service"

  // Purchase and Financials
  purchaseDate?: string; // ISO Date string (YYYY-MM-DD)
  purchasePrice?: number;

  // Technical Details
  fuelType?: string; // e.g., "Petrol", "Diesel", "Electric", "Hybrid", "CNG"
  engineNumber?: string;
  chassisNumber?: string;
  currentOdometer?: number; // Current odometer reading
  fuelEfficiency?: string; // e.g., "15 km/l", "50 km/charge" (can be string to accommodate units)

  // Insurance Details (Basic)
  insuranceProvider?: string;
  insurancePolicyNumber?: string; // Kept from original, though not in v10 schema. Good to have.
  insuranceExpiryDate?: string; // ISO Date string (YYYY-MM-DD) - This was in v10 schema
  insurance_premium?: number; // Renaming from previous VehicleData to align naming
  insurance_frequency?: string; // e.g., "Annual", "Bi-Annual", "3-Year"

  // Tracking & Maintenance (Basic)
  tracking_type?: string; // e.g., "GPS", "FASTag", "None"
  tracking_last_service_odometer?: number;
  next_pollution_check?: string; // ISO Date string (YYYY-MM-DD)
  location?: string; // Current general location or parking spot
  repair_estimate?: number; // For any ongoing or upcoming repair

  // Misc
  notes?: string; // General notes

  // Audit
  created_at?: Date;
  updated_at?: Date;
}

export interface DexieTagRecord {
  id: string; user_id?: string; name: string; color?: string;
  created_at?: Date; updated_at?: Date;
}

export interface DexieAccountRecord { // New interface for Accounts
  id: string; // UUID
  user_id?: string;
  name: string;
  type: 'Bank' | 'Wallet' | string; // Allow string for other types
  balance: number;
  accountNumber?: string; // Optional, mainly for bank accounts
  provider: string; // Bank name or Wallet provider name
  isActive: boolean;
  notes?: string;
  created_at?: Date;
  updated_at?: Date;
}

// --- Dexie Database Class ---
export class SavoraDB extends Dexie {
  public appSettings!: Table<AppSettingTable, string>;
  public expenses!: Table<AppExpense, string>;
  public incomes!: Table<AppIncome, string>;
  public incomeSources!: Table<IncomeSourceData, string>;
  public vehicles!: Table<DexieVehicleRecord, string>;
  public loans!: Table<DexieLoanEMIRecord, string>;
  public investments!: Table<InvestmentData, string>;
  public creditCards!: Table<DexieCreditCardRecord, string>;
  public yearlySummaries!: Table<YearlySummary, number>;
  public recurringTransactions!: Table<RecurringTransactionRecord, string>;
  public goldInvestments!: Table<DexieGoldInvestmentRecord, string>;
  public insurancePolicies!: Table<DexieInsurancePolicyRecord, string>;
  public tags!: Table<DexieTagRecord, string>;
  public accounts!: Table<DexieAccountRecord, string>; // New table property

  constructor() {
    super('SavoraFinanceDB');

    this.version(3).stores({
        appSettings: '&key',
        expenses: '++id, date, category, amount, cardLast4, type, merchant, *tags',
        vehicles: '++id, name, type',
        investments: '++id, type, date, name, platform',
        creditCards: '++id, &lastDigits, name, bankName',
        loans: '++id, name, lenderName, type',
        insurancePolicies: '++id, type, policyNumber, renewalDate',
        maintenanceRecords: '++id, vehicleId, date, [vehicleId+date], type',
        parts: '++id, maintenanceId, name',
        fuelRecords: '++id, vehicleId, date, [vehicleId+date]',
        yearlySummaries: '++id, year, category, type',
        realEstateProperties: '++id, name, address',
        financialGoals: '++id, name, priority, targetDate',
        incomeSources: '++id, source, frequency, account',
        accounts: '++id, name, type, provider', // Simple old schema for accounts if it existed
    });

    this.version(4).stores({
      incomes: '&id, user_id, date, category, source',
      vehicles: '++id, vehicle_name, owner, type',
      loans: '++id, loan_name, lender, interest_rate',
      investments: '++id, fund_name, investment_type, category',
      creditCards: '++id, &lastDigits, bank_name, card_name',
      incomeSources: '++id, source, frequency, account',
    }).upgrade(async tx => {
        console.log("Upgrading Dexie DB to v4.");
        await tx.table('vehicles').toCollection().modify(v => { if(v.name && !v.vehicle_name) {v.vehicle_name = v.name; delete v.name;} });
        await tx.table('investments').toCollection().modify(i => { if(i.name && !i.fund_name) {i.fund_name = i.name; delete i.name;} if(!i.investment_type && i.type) {i.investment_type = i.type;} });
        await tx.table('loans').toCollection().modify(l => { if(l.name && !l.loan_name) {l.loan_name = l.name; delete l.name;} });
    });

    this.version(5).stores({
      expenses: '&id, user_id, date, category, amount, description, payment_method, *tags_flat, source, merchant, account',
    }).upgrade(async tx => {
      console.log("Upgrading Dexie DB to v5: Expenses PK to UUID, schema update.");
    });

    this.version(6).stores({
      recurringTransactions: '&id, user_id, description, type, category, frequency, start_date, next_occurrence_date, end_date, is_active',
    }).upgrade(async () => console.log("Upgrading Dexie DB to v6: Added recurringTransactions."));

    this.version(7).stores({
      creditCards: '&id, user_id, name, issuer, dueDate',
    }).upgrade(async () => console.log("Upgrading Dexie DB to v7: CreditCards PK to UUID and schema update."));

    this.version(8).stores({
      goldInvestments: '&id, user_id, purchaseDate, form, purity, storageLocation, vendor',
    }).upgrade(async () => console.log("Upgrading Dexie DB to v8: Added goldInvestments."));

    this.version(9).stores({
      insurancePolicies: '&id, user_id, policyName, insurer, type, nextDueDate, status',
      loans: '&id, user_id, loanType, lender, nextDueDate, status, principalAmount, emiAmount, tenureMonths',
    }).upgrade(async () => console.log("Upgrading Dexie DB to v9: Added insurancePolicies, Loans PK to UUID and schema update."));

    this.version(10).stores({
      vehicles: '&id, user_id, name, registrationNumber, make, model, fuelType, insuranceExpiryDate',
    }).upgrade(async () => console.log("Upgrading Dexie DB to v10: Vehicles PK to UUID and schema update."));

    this.version(11).stores({
      investments: '&id, user_id, fund_name, investment_type, category, purchaseDate',
    }).upgrade(async () => console.log("Upgrading Dexie DB to v11: Investments PK to UUID and schema update."));

    this.version(12).stores({
      incomeSources: '&id, user_id, name, frequency, account, defaultAmount',
    }).upgrade(async () => console.log("Upgrading Dexie DB to v12: IncomeSources PK to UUID and schema update."));

    this.version(13).stores({
      tags: '&id, user_id, &[user_id+name], color',
    }).upgrade(async () => console.log("Upgrading Dexie DB to v13: Adding 'tags' table."));

    // Version 14 - Added/Updated accounts table
    this.version(14).stores({
      accounts: '&id, user_id, name, type, provider, isActive', // UUID PK, indexed fields
    }).upgrade(async tx => {
      console.log("Upgrading Dexie DB to v14: Adding/Updating 'accounts' table with UUID PK and detailed schema.");
    });

    // Version 15 - Enhanced Vehicle Schema
    this.version(15).stores({
      vehicles: '&id, user_id, name, registrationNumber, type, status, purchaseDate, insuranceExpiryDate, next_pollution_check, make, model, fuelType, owner',
      // Other vehicle fields are not indexed by default for brevity in schema string
    }).upgrade(async tx => {
      console.log("Upgrading Dexie DB to v15: Enhanced 'vehicles' table schema with more fields.");
    });

    // Version 16 - Enhanced Incomes Schema
    this.version(16).stores({
      incomes: '&id, user_id, date, amount, category, source_name, description, frequency, *tags_flat, account_id',
      // Renamed 'source' to 'source_name' for clarity if it's a string name.
      // Added amount, description, frequency, *tags_flat, account_id based on AppIncome interface.
      // If 'source' was meant to be an ID, it should be 'source_id'.
      // Note: AppIncome type in income-tracker.tsx should be reviewed for consistency with this.
    }).upgrade(async tx => {
      console.log("Upgrading Dexie DB to v16: Enhanced 'incomes' table schema.");
      // Potential migration: If 'source' field existed and needs to be 'source_name',
      // await tx.table('incomes').toCollection().modify(income => {
      //   if (income.source && !income.source_name) {
      //     income.source_name = income.source;
      //     delete income.source;
      //   }
      // });
    });

<<<<<<< HEAD
    this.version(17).stores({
      appSettings: '&key',
    }).upgrade(async tx => {
      console.log("Upgrading Dexie DB to v17: Added appSettings table.");
    });
=======
>>>>>>> e3ffb641

    // Initialize table properties
    this.appSettings = this.table('appSettings');
    this.expenses = this.table('expenses');
    this.incomes = this.table('incomes');
    this.incomeSources = this.table('incomeSources');
    this.vehicles = this.table('vehicles');
    this.loans = this.table('loans');
    this.investments = this.table('investments');
    this.creditCards = this.table('creditCards');
    this.yearlySummaries = this.table('yearlySummaries');
    this.recurringTransactions = this.table('recurringTransactions');
    this.goldInvestments = this.table('goldInvestments');
    this.insurancePolicies = this.table('insurancePolicies');
    this.tags = this.table('tags');
    this.accounts = this.table('accounts'); // Initialize new accounts table
  }

  async savePersonalProfile(profile: ProfileData): Promise<void> {
    await this.appSettings.put({ key: 'userPersonalProfile_v1', value: profile });
  }

  async getPersonalProfile(): Promise<ProfileData | null> {
    const setting = await this.appSettings.get('userPersonalProfile_v1');
    return setting ? (setting.value as ProfileData) : null;
  }
}

export const db = new SavoraDB();

export type Expense = ExpenseData;
export { YearlySummary };
export type Vehicle = DexieVehicleRecord; // Exporting DexieVehicleRecord as Vehicle

// Note on other *Data types from jsonPreload:
// IncomeSourceData and InvestmentData are now the primary types for their respective tables.
// VehicleData, LoanData, CreditCardData from jsonPreload are effectively superseded by
// DexieVehicleRecord, DexieLoanEMIRecord, DexieCreditCardRecord for new Dexie interactions.
// An AccountData type might be useful if defined in jsonPreload and used by DexieAccountRecord.<|MERGE_RESOLUTION|>--- conflicted
+++ resolved
@@ -237,14 +237,6 @@
       // });
     });
 
-<<<<<<< HEAD
-    this.version(17).stores({
-      appSettings: '&key',
-    }).upgrade(async tx => {
-      console.log("Upgrading Dexie DB to v17: Added appSettings table.");
-    });
-=======
->>>>>>> e3ffb641
 
     // Initialize table properties
     this.appSettings = this.table('appSettings');
