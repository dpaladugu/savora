--- conflicted
+++ resolved
@@ -49,13 +49,8 @@
     return <WelcomeScreen onComplete={() => setHasExistingUser(true)} />;
   }
 
-<<<<<<< HEAD
-  if (!user) {
-    return <WelcomeScreen onComplete={() => {}} />;
-=======
   if (hasPin && !isUnlocked) {
     return <PinLock onUnlockSuccess={handleUnlockSuccess} />;
->>>>>>> 2ff29ea0
   }
 
   // User is authenticated and PIN is unlocked (or not set)
