import { create } from 'zustand';
import { persist, createJSONStorage } from 'zustand/middleware';

<<<<<<< HEAD
// --- Auth Slice ---
interface AuthState {
  isUnlocked: boolean; // True if PIN has been successfully entered
  decryptedAiApiKey: string | null; // Store decrypted API key in memory for the session
  currentAiProvider: string | null; // e.g., 'deepseek', 'groq', 'ollama_local'
  aiServiceBaseUrl: string | null; // Optional base URL for services like Ollama
  // userPINHash?: string; // For comparing PIN attempts if PIN is stored hashed (more advanced)
}

interface AuthActions {
  unlockApp: (apiKey: string, provider: string, baseUrl?: string) => void;
  lockApp: () => void;
  // setPINHash: (hash: string) => void; // For initial PIN setup
}

const initialAuthState: AuthState = {
  isUnlocked: false,
  decryptedAiApiKey: null,
  currentAiProvider: null,
  aiServiceBaseUrl: null,
};

// createAuthSlice is not directly used when defining the store like this,
// but the logic is incorporated into the main create function.
// If we were to split into actual slices, it would be:
/*
const createAuthSlice = (set: any): AuthState & AuthActions => ({
  ...initialAuthState,
  unlockApp: (apiKey, provider, baseUrl) => set({
    isUnlocked: true,
    decryptedAiApiKey: apiKey,
    currentAiProvider: provider,
    aiServiceBaseUrl: baseUrl || null
  }),
  lockApp: () => set({
    isUnlocked: false,
    decryptedAiApiKey: null,
    currentAiProvider: null,
    aiServiceBaseUrl: null
  }),
});
*/


// --- UI Slice ---
interface UiState {
=======
// --- AI Config Interface (used by PinLock and this store) ---
export interface DecryptedAiConfig {
  apiKey: string | null;
  provider: string | null;
  baseUrl: string | null;
}

// --- App State (combining Auth, UI, and new AI Config) ---
interface AppState {
  isUnlocked: boolean;
  decryptedApiKey: string | null;
  currentAiProvider: string | null;
  aiServiceBaseUrl: string | null;
>>>>>>> 8d1fed65
  isLoadingGlobal: boolean;
}

interface AppActions {
  setDecryptedAiConfig: (config: DecryptedAiConfig) => void;
  lockApp: () => void;
  setGlobalLoading: (isLoading: boolean) => void;
}

const initialState: AppState = {
  isUnlocked: false,
  decryptedApiKey: null,
  currentAiProvider: null, // Default to null or a sensible default like 'deepseek'
  aiServiceBaseUrl: null,
  isLoadingGlobal: false,
};

export const useAppStore = create<AppState & AppActions>()(
  persist(
<<<<<<< HEAD
    (set, get) => ({
      ...initialAuthState, // This now includes currentAiProvider and aiServiceBaseUrl as null
      ...initialUiState,
      // Auth Actions
      unlockApp: (apiKey, provider, baseUrl) => set({
        isUnlocked: true,
        decryptedAiApiKey: apiKey,
        currentAiProvider: provider,
        aiServiceBaseUrl: baseUrl || null,
      }),
      lockApp: () => {
        set({
          isUnlocked: false,
          decryptedAiApiKey: null,
          currentAiProvider: null,
          aiServiceBaseUrl: null,
        });
        // Potentially clear other sensitive in-memory states here
      },
      // UI Actions
=======
    (set) => ({
      ...initialState,
      setDecryptedAiConfig: (config) => set({
        isUnlocked: true,
        decryptedApiKey: config.apiKey,
        currentAiProvider: config.provider,
        aiServiceBaseUrl: config.baseUrl,
      }),
      lockApp: () => set({
        isUnlocked: false,
        decryptedApiKey: null,
        currentAiProvider: null, // Reset AI config on lock
        aiServiceBaseUrl: null,
      }),
>>>>>>> 8d1fed65
      setGlobalLoading: (isLoading) => set({ isLoadingGlobal: isLoading }),
    }),
    {
      name: 'savora-app-storage',
      storage: createJSONStorage(() => localStorage),
      partialize: (state) => ({
<<<<<<< HEAD
        // Only persist non-sensitive parts.
        // isUnlocked: state.isUnlocked, // Persisting isUnlocked can be a choice
        // currentAiProvider: state.currentAiProvider, // Persist provider choice
        // aiServiceBaseUrl: state.aiServiceBaseUrl, // Persist base URL if set
        // DO NOT persist decryptedAiApiKey
      }),
    }
  )
);

// Individual selectors for convenience
export const useIsUnlocked = () => useAppStore((state) => state.isUnlocked);
export const useDecryptedAiApiKey = () => useAppStore((state) => state.decryptedAiApiKey);
=======
        // Persist only non-sensitive data.
        // `currentAiProvider` might be okay to persist if user preference.
        // `isUnlocked` could be persisted for session convenience if desired, but requires re-auth logic.
        // For now, to be safe, not persisting these auth/session related states.
        // Only persist things like theme or other non-sensitive UI preferences if added.
        // Example: theme: state.theme (if theme was part of this store)
        // currentAiProvider: state.currentAiProvider, // Persist preferred provider
      }),
    }
  )
);

// --- Selectors ---
export const useIsUnlocked = () => useAppStore((state) => state.isUnlocked);
export const useDecryptedApiKey = () => useAppStore((state) => state.decryptedApiKey);
>>>>>>> 8d1fed65
export const useCurrentAiProvider = () => useAppStore((state) => state.currentAiProvider);
export const useAiServiceBaseUrl = () => useAppStore((state) => state.aiServiceBaseUrl);
export const useIsLoadingGlobal = () => useAppStore((state) => state.isLoadingGlobal);

<<<<<<< HEAD
// Actions can be accessed directly from the store instance:
// const { unlockApp, lockApp, setGlobalLoading } = useAppStore.getState();

// Example of how PinLock might use it:
// const unlockAppAction = useAppStore((state) => state.unlockApp);
// if (decryptionSuccessful) {
//   unlockAppAction(decryptedKey, provider, baseUrl);
//   onUnlockSuccess();
// }

// Example of how AiChatService might use it:
// const { decryptedAiApiKey, currentAiProvider, aiServiceBaseUrl } = useAppStore.getState();
// if (!decryptedAiApiKey) { /* handle locked state */ }
// // Use these details to initialize the correct provider
//
// // Example of how App.tsx or Index.tsx might lock on session end / logout
// const lockAppAction = useAppStore((state) => state.lockApp);
// // onSignOut -> lockAppAction();

// Note: Storing the decrypted API key in Zustand state means it's in JavaScript memory.
// This is cleared on full page reload unless `isUnlocked` and the *encrypted* key are persisted,
// and decryption happens on app load after PIN.
// The `partialize` function in persist middleware is crucial for controlling what is stored.
// `decryptedAiApiKey` should NEVER be persisted.
// `currentAiProvider` and `aiServiceBaseUrl` could be persisted if desired, so the user doesn't
// have to re-select them on every session, only re-enter PIN to decrypt the key.
// For now, the partialize is commented out to default to not persisting these new fields either,
// meaning provider and base URL would need to be re-established via PinLock on each session start
// if the app is fully closed/reloaded. This can be adjusted based on desired UX.
=======
// --- Actions can be accessed directly or via hooks ---
// const { setDecryptedAiConfig, lockApp } = useAppStore.getState();
// const setDecryptedAiConfig = useAppStore((state) => state.setDecryptedAiConfig);

// Notes:
// - The old `unlockApp(apiKey: string)` is replaced by `setDecryptedAiConfig`.
// - `lockApp` now also clears `currentAiProvider` and `aiServiceBaseUrl`.
// - The `persist` middleware is configured to be very conservative;
//   only `currentAiProvider` is suggested as potentially persistable.
//   `decryptedApiKey` and `aiServiceBaseUrl` (if it contains sensitive parts) should NOT be persisted.
//   `isUnlocked` is also not persisted by default, meaning PIN is required on each app load/refresh.
>>>>>>> 8d1fed65
<|MERGE_RESOLUTION|>--- conflicted
+++ resolved
@@ -1,24 +1,33 @@
 import { create } from 'zustand';
 import { persist, createJSONStorage } from 'zustand/middleware';
 
-<<<<<<< HEAD
-// --- Auth Slice ---
-interface AuthState {
-  isUnlocked: boolean; // True if PIN has been successfully entered
-  decryptedAiApiKey: string | null; // Store decrypted API key in memory for the session
-  currentAiProvider: string | null; // e.g., 'deepseek', 'groq', 'ollama_local'
-  aiServiceBaseUrl: string | null; // Optional base URL for services like Ollama
-  // userPINHash?: string; // For comparing PIN attempts if PIN is stored hashed (more advanced)
+// --- AI Config Interface (used by PinLock and this store) ---
+export interface DecryptedAiConfig {
+  apiKey: string | null;
+  provider: string | null;
+  baseUrl: string | null;
 }
 
-interface AuthActions {
-  unlockApp: (apiKey: string, provider: string, baseUrl?: string) => void;
-  lockApp: () => void;
-  // setPINHash: (hash: string) => void; // For initial PIN setup
+// --- App State (combining Auth, UI, and new AI Config) ---
+interface AppState {
+  isUnlocked: boolean;
+  decryptedApiKey: string | null;
+  currentAiProvider: string | null;
+  aiServiceBaseUrl: string | null;
+  isLoadingGlobal: boolean;
 }
 
-const initialAuthState: AuthState = {
+interface AppActions {
+  setDecryptedAiConfig: (config: DecryptedAiConfig) => void;
+  lockApp: () => void;
+  setGlobalLoading: (isLoading: boolean) => void;
+}
+
+const initialState: AppState = {
   isUnlocked: false,
+  decryptedApiKey: null,
+  currentAiProvider: null, // Default to null or a sensible default like 'deepseek'
+  aiServiceBaseUrl: null,
   decryptedAiApiKey: null,
   currentAiProvider: null,
   aiServiceBaseUrl: null,
@@ -48,62 +57,21 @@
 
 // --- UI Slice ---
 interface UiState {
-=======
-// --- AI Config Interface (used by PinLock and this store) ---
-export interface DecryptedAiConfig {
-  apiKey: string | null;
-  provider: string | null;
-  baseUrl: string | null;
+  isLoadingGlobal: boolean;
+  // theme: 'light' | 'dark'; // Theme is currently handled by ThemeContext, can be moved here if needed
 }
 
-// --- App State (combining Auth, UI, and new AI Config) ---
-interface AppState {
-  isUnlocked: boolean;
-  decryptedApiKey: string | null;
-  currentAiProvider: string | null;
-  aiServiceBaseUrl: string | null;
->>>>>>> 8d1fed65
-  isLoadingGlobal: boolean;
+interface UiActions {
+  setGlobalLoading: (isLoading: boolean) => void;
+  // toggleTheme: () => void;
 }
 
-interface AppActions {
-  setDecryptedAiConfig: (config: DecryptedAiConfig) => void;
-  lockApp: () => void;
-  setGlobalLoading: (isLoading: boolean) => void;
-}
-
-const initialState: AppState = {
-  isUnlocked: false,
-  decryptedApiKey: null,
-  currentAiProvider: null, // Default to null or a sensible default like 'deepseek'
-  aiServiceBaseUrl: null,
+const initialUiState: UiState = {
   isLoadingGlobal: false,
 };
 
 export const useAppStore = create<AppState & AppActions>()(
   persist(
-<<<<<<< HEAD
-    (set, get) => ({
-      ...initialAuthState, // This now includes currentAiProvider and aiServiceBaseUrl as null
-      ...initialUiState,
-      // Auth Actions
-      unlockApp: (apiKey, provider, baseUrl) => set({
-        isUnlocked: true,
-        decryptedAiApiKey: apiKey,
-        currentAiProvider: provider,
-        aiServiceBaseUrl: baseUrl || null,
-      }),
-      lockApp: () => {
-        set({
-          isUnlocked: false,
-          decryptedAiApiKey: null,
-          currentAiProvider: null,
-          aiServiceBaseUrl: null,
-        });
-        // Potentially clear other sensitive in-memory states here
-      },
-      // UI Actions
-=======
     (set) => ({
       ...initialState,
       setDecryptedAiConfig: (config) => set({
@@ -118,28 +86,12 @@
         currentAiProvider: null, // Reset AI config on lock
         aiServiceBaseUrl: null,
       }),
->>>>>>> 8d1fed65
       setGlobalLoading: (isLoading) => set({ isLoadingGlobal: isLoading }),
     }),
     {
       name: 'savora-app-storage',
       storage: createJSONStorage(() => localStorage),
       partialize: (state) => ({
-<<<<<<< HEAD
-        // Only persist non-sensitive parts.
-        // isUnlocked: state.isUnlocked, // Persisting isUnlocked can be a choice
-        // currentAiProvider: state.currentAiProvider, // Persist provider choice
-        // aiServiceBaseUrl: state.aiServiceBaseUrl, // Persist base URL if set
-        // DO NOT persist decryptedAiApiKey
-      }),
-    }
-  )
-);
-
-// Individual selectors for convenience
-export const useIsUnlocked = () => useAppStore((state) => state.isUnlocked);
-export const useDecryptedAiApiKey = () => useAppStore((state) => state.decryptedAiApiKey);
-=======
         // Persist only non-sensitive data.
         // `currentAiProvider` might be okay to persist if user preference.
         // `isUnlocked` could be persisted for session convenience if desired, but requires re-auth logic.
@@ -155,42 +107,10 @@
 // --- Selectors ---
 export const useIsUnlocked = () => useAppStore((state) => state.isUnlocked);
 export const useDecryptedApiKey = () => useAppStore((state) => state.decryptedApiKey);
->>>>>>> 8d1fed65
 export const useCurrentAiProvider = () => useAppStore((state) => state.currentAiProvider);
 export const useAiServiceBaseUrl = () => useAppStore((state) => state.aiServiceBaseUrl);
 export const useIsLoadingGlobal = () => useAppStore((state) => state.isLoadingGlobal);
 
-<<<<<<< HEAD
-// Actions can be accessed directly from the store instance:
-// const { unlockApp, lockApp, setGlobalLoading } = useAppStore.getState();
-
-// Example of how PinLock might use it:
-// const unlockAppAction = useAppStore((state) => state.unlockApp);
-// if (decryptionSuccessful) {
-//   unlockAppAction(decryptedKey, provider, baseUrl);
-//   onUnlockSuccess();
-// }
-
-// Example of how AiChatService might use it:
-// const { decryptedAiApiKey, currentAiProvider, aiServiceBaseUrl } = useAppStore.getState();
-// if (!decryptedAiApiKey) { /* handle locked state */ }
-// // Use these details to initialize the correct provider
-//
-// // Example of how App.tsx or Index.tsx might lock on session end / logout
-// const lockAppAction = useAppStore((state) => state.lockApp);
-// // onSignOut -> lockAppAction();
-
-// Note: Storing the decrypted API key in Zustand state means it's in JavaScript memory.
-// This is cleared on full page reload unless `isUnlocked` and the *encrypted* key are persisted,
-// and decryption happens on app load after PIN.
-// The `partialize` function in persist middleware is crucial for controlling what is stored.
-// `decryptedAiApiKey` should NEVER be persisted.
-// `currentAiProvider` and `aiServiceBaseUrl` could be persisted if desired, so the user doesn't
-// have to re-select them on every session, only re-enter PIN to decrypt the key.
-// For now, the partialize is commented out to default to not persisting these new fields either,
-// meaning provider and base URL would need to be re-established via PinLock on each session start
-// if the app is fully closed/reloaded. This can be adjusted based on desired UX.
-=======
 // --- Actions can be accessed directly or via hooks ---
 // const { setDecryptedAiConfig, lockApp } = useAppStore.getState();
 // const setDecryptedAiConfig = useAppStore((state) => state.setDecryptedAiConfig);
@@ -201,5 +121,4 @@
 // - The `persist` middleware is configured to be very conservative;
 //   only `currentAiProvider` is suggested as potentially persistable.
 //   `decryptedApiKey` and `aiServiceBaseUrl` (if it contains sensitive parts) should NOT be persisted.
-//   `isUnlocked` is also not persisted by default, meaning PIN is required on each app load/refresh.
->>>>>>> 8d1fed65
+//   `isUnlocked` is also not persisted by default, meaning PIN is required on each app load/refresh.