--- conflicted
+++ resolved
@@ -14,52 +14,6 @@
   decryptedApiKey: string | null;
   currentAiProvider: string | null;
   aiServiceBaseUrl: string | null;
-<<<<<<< HEAD
-  isLoadingGlobal: boolean;
-}
-
-interface AppActions {
-  setDecryptedAiConfig: (config: DecryptedAiConfig) => void;
-  lockApp: () => void;
-  setGlobalLoading: (isLoading: boolean) => void;
-}
-
-const initialState: AppState = {
-  isUnlocked: false,
-  decryptedApiKey: null,
-  currentAiProvider: null, // Default to null or a sensible default like 'deepseek'
-  aiServiceBaseUrl: null,
-  decryptedAiApiKey: null,
-  currentAiProvider: null,
-  aiServiceBaseUrl: null,
-};
-
-// createAuthSlice is not directly used when defining the store like this,
-// but the logic is incorporated into the main create function.
-// If we were to split into actual slices, it would be:
-/*
-const createAuthSlice = (set: any): AuthState & AuthActions => ({
-  ...initialAuthState,
-  unlockApp: (apiKey, provider, baseUrl) => set({
-    isUnlocked: true,
-    decryptedAiApiKey: apiKey,
-    currentAiProvider: provider,
-    aiServiceBaseUrl: baseUrl || null
-  }),
-  lockApp: () => set({
-    isUnlocked: false,
-    decryptedAiApiKey: null,
-    currentAiProvider: null,
-    aiServiceBaseUrl: null
-  }),
-});
-*/
-
-
-// --- UI Slice ---
-interface UiState {
-=======
->>>>>>> 1d842d9f
   isLoadingGlobal: boolean;
 }
 
@@ -81,20 +35,6 @@
   persist(
     (set) => ({
       ...initialState,
-<<<<<<< HEAD
-      setDecryptedAiConfig: (config) => set({
-        isUnlocked: true,
-        decryptedApiKey: config.apiKey,
-        currentAiProvider: config.provider,
-        aiServiceBaseUrl: config.baseUrl,
-      }),
-      lockApp: () => set({
-        isUnlocked: false,
-        decryptedApiKey: null,
-        currentAiProvider: null, // Reset AI config on lock
-        aiServiceBaseUrl: null,
-      }),
-=======
       setDecryptedAiConfig: (config) => {
         console.log("appStore: setDecryptedAiConfig called with:", config); // DEBUG LOG
         console.log("appStore: Previous state - isUnlocked:", useAppStore.getState().isUnlocked, "currentAiProvider:", useAppStore.getState().currentAiProvider); // DEBUG LOG
@@ -117,7 +57,6 @@
         });
         console.log("appStore: New state - isUnlocked:", useAppStore.getState().isUnlocked); // DEBUG LOG
       },
->>>>>>> 1d842d9f
       setGlobalLoading: (isLoading) => set({ isLoadingGlobal: isLoading }),
     }),
     {
